--- conflicted
+++ resolved
@@ -1,4 +1,4 @@
-<Project Sdk="Microsoft.NET.Sdk">
+﻿<Project Sdk="Microsoft.NET.Sdk">
 
   <!-- ProjectGuid is only included as a requirement for SonarQube analysis -->
   <PropertyGroup>
@@ -10,7 +10,6 @@
     <GenerateAssemblyInfo>false</GenerateAssemblyInfo>
     <GenerateDocumentationFile>true</GenerateDocumentationFile>
     <TreatWarningsAsErrors>true</TreatWarningsAsErrors>
-    <PackageId>Jellyfin.MediaEncoding</PackageId>
   </PropertyGroup>
 
   <ItemGroup>
@@ -26,16 +25,8 @@
   <ItemGroup>
     <PackageReference Include="BDInfo" Version="0.7.6.1" />
     <PackageReference Include="Microsoft.Extensions.Http" Version="5.0.0" />
-<<<<<<< HEAD
-    <PackageReference Include="Moq" Version="4.15.1" />
-=======
->>>>>>> e006cc8a
     <PackageReference Include="System.Text.Encoding.CodePages" Version="5.0.0" />
     <PackageReference Include="UTF.Unknown" Version="2.3.0" />
-    <PackageReference Include="xunit.runner.visualstudio" Version="2.4.3">
-      <PrivateAssets>all</PrivateAssets>
-      <IncludeAssets>runtime; build; native; contentfiles; analyzers; buildtransitive</IncludeAssets>
-    </PackageReference>
   </ItemGroup>
 
   <PropertyGroup Condition=" '$(Configuration)' == 'Debug' ">
