--- conflicted
+++ resolved
@@ -39,9 +39,6 @@
         List<MediaStream> GetMediaStreams(MediaStreamQuery query);
 
         /// <summary>
-<<<<<<< HEAD
-        /// Gets the playback media sources.
-=======
         /// Gets the media attachments.
         /// </summary>
         /// <param name="itemId">The item identifier.</param>
@@ -57,7 +54,6 @@
 
         /// <summary>
         /// Gets the playack media sources.
->>>>>>> 162c1ac7
         /// </summary>
         Task<List<MediaSourceInfo>> GetPlaybackMediaSources(BaseItem item, User user, bool allowMediaProbe, bool enablePathSubstitution, CancellationToken cancellationToken);
 
