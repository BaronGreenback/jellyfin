#nullable enable
<<<<<<< HEAD
#pragma warning disable CS1591
=======
>>>>>>> 39f126dd

using System.Collections.Generic;
using MediaBrowser.Controller.Drawing;
using MediaBrowser.Model.Dlna;
using Microsoft.AspNetCore.Http;

namespace MediaBrowser.Controller.Dlna
{
    /// <summary>
    /// Defines the <see cref="IDlnaManager" />.
    /// </summary>
    public interface IDlnaManager
    {
        /// <summary>
        /// Gets the profile infos.
        /// </summary>
        /// <returns>A <see cref="IEnumerable{DeviceProfileInfo}"/>.</returns>
        IEnumerable<DeviceProfileInfo> GetProfileInfos();

        /// <summary>
        /// Gets all the profiles.
        /// </summary>
        /// <returns>IEnumerable{DeviceProfile}.</returns>
        IEnumerable<DeviceProfile> GetProfiles();

        /// <summary>
        /// Gets the profile.
        /// </summary>
        /// <param name="headers">The headers.</param>
<<<<<<< HEAD
        /// <returns>DeviceProfile.</returns>
=======
        /// <returns>A <see cref="DeviceProfile"/>.</returns>
>>>>>>> 39f126dd
        DeviceProfile? GetProfile(IHeaderDictionary headers);

        /// <summary>
        /// Gets the default profile.
        /// </summary>
        /// <returns>A <see cref="DeviceProfile"/>.</returns>
        DeviceProfile GetDefaultProfile();

        /// <summary>
        /// Creates the profile.
        /// </summary>
        /// <param name="profile">The profile.</param>
        void CreateProfile(DeviceProfile profile);

        /// <summary>
        /// Updates the profile.
        /// </summary>
        /// <param name="profile">The profile.</param>
        void UpdateProfile(DeviceProfile profile);

        /// <summary>
        /// Deletes the profile.
        /// </summary>
        /// <param name="id">The identifier.</param>
        void DeleteProfile(string id);

        /// <summary>
        /// Gets the profile.
        /// </summary>
        /// <param name="id">The identifier.</param>
<<<<<<< HEAD
        /// <returns>DeviceProfile.</returns>
=======
        /// <returns>A <see cref="DeviceProfile"/>.</returns>
>>>>>>> 39f126dd
        DeviceProfile? GetProfile(string id);

        /// <summary>
        /// Gets the profile.
        /// </summary>
        /// <param name="deviceInfo">The device information.</param>
<<<<<<< HEAD
        /// <returns>DeviceProfile.</returns>
        DeviceProfile? GetProfile(DeviceIdentification deviceInfo);
=======
        /// <returns>A <see cref="DeviceProfile"/> or null if not found.</returns>
        DeviceProfile? GetProfile(DeviceIdentification deviceInfo);

        /// <summary>
        /// Gets the server description XML.
        /// </summary>
        /// <param name="headers">The headers.</param>
        /// <param name="serverUuId">The server uuid.</param>
        /// <param name="serverAddress">The server address.</param>
        /// <returns>System.String.</returns>
        string GetServerDescriptionXml(IHeaderDictionary headers, string serverUuId, string serverAddress);

        /// <summary>
        /// Gets the icon.
        /// </summary>
        /// <param name="filename">The filename.</param>
        /// <returns>DlnaIconResponse.</returns>
        ImageStream GetIcon(string filename);
>>>>>>> 39f126dd
    }
}<|MERGE_RESOLUTION|>--- conflicted
+++ resolved
@@ -1,8 +1,4 @@
 #nullable enable
-<<<<<<< HEAD
-#pragma warning disable CS1591
-=======
->>>>>>> 39f126dd
 
 using System.Collections.Generic;
 using MediaBrowser.Controller.Drawing;
@@ -23,20 +19,10 @@
         IEnumerable<DeviceProfileInfo> GetProfileInfos();
 
         /// <summary>
-        /// Gets all the profiles.
-        /// </summary>
-        /// <returns>IEnumerable{DeviceProfile}.</returns>
-        IEnumerable<DeviceProfile> GetProfiles();
-
-        /// <summary>
         /// Gets the profile.
         /// </summary>
         /// <param name="headers">The headers.</param>
-<<<<<<< HEAD
-        /// <returns>DeviceProfile.</returns>
-=======
         /// <returns>A <see cref="DeviceProfile"/>.</returns>
->>>>>>> 39f126dd
         DeviceProfile? GetProfile(IHeaderDictionary headers);
 
         /// <summary>
@@ -67,21 +53,13 @@
         /// Gets the profile.
         /// </summary>
         /// <param name="id">The identifier.</param>
-<<<<<<< HEAD
-        /// <returns>DeviceProfile.</returns>
-=======
         /// <returns>A <see cref="DeviceProfile"/>.</returns>
->>>>>>> 39f126dd
         DeviceProfile? GetProfile(string id);
 
         /// <summary>
         /// Gets the profile.
         /// </summary>
         /// <param name="deviceInfo">The device information.</param>
-<<<<<<< HEAD
-        /// <returns>DeviceProfile.</returns>
-        DeviceProfile? GetProfile(DeviceIdentification deviceInfo);
-=======
         /// <returns>A <see cref="DeviceProfile"/> or null if not found.</returns>
         DeviceProfile? GetProfile(DeviceIdentification deviceInfo);
 
@@ -100,6 +78,5 @@
         /// <param name="filename">The filename.</param>
         /// <returns>DlnaIconResponse.</returns>
         ImageStream GetIcon(string filename);
->>>>>>> 39f126dd
     }
 }