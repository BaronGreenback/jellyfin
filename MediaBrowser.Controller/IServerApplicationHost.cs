#pragma warning disable CS1591

using System;
using System.Collections.Generic;
using System.Net;
using System.Threading;
using System.Threading.Tasks;
using MediaBrowser.Common;
using MediaBrowser.Common.Plugins;
using MediaBrowser.Model.System;
using Microsoft.AspNetCore.Http;

namespace MediaBrowser.Controller
{
    /// <summary>
    /// Interface IServerApplicationHost.
    /// </summary>
    public interface IServerApplicationHost : IApplicationHost
    {
        event EventHandler HasUpdateAvailableChanged;

        IServiceProvider ServiceProvider { get; }

        bool CoreStartupHasCompleted { get; }

        bool CanLaunchWebBrowser { get; }

        /// <summary>
        /// Gets the HTTP server port.
        /// </summary>
        /// <value>The HTTP server port.</value>
        int HttpPort { get; }

        /// <summary>
        /// Gets the HTTPS port.
        /// </summary>
        /// <value>The HTTPS port.</value>
        int HttpsPort { get; }

        /// <summary>
        /// Gets a value indicating whether the server should listen on an HTTPS port.
        /// </summary>
        bool ListenWithHttps { get; }

        /// <summary>
        /// Gets a value indicating whether this instance has update available.
        /// </summary>
        /// <value><c>true</c> if this instance has update available; otherwise, <c>false</c>.</value>
        bool HasUpdateAvailable { get; }

        /// <summary>
        /// Gets the name of the friendly.
        /// </summary>
        /// <value>The name of the friendly.</value>
        string FriendlyName { get; }

        /// <summary>
        /// Gets the system info.
        /// </summary>
<<<<<<< HEAD
        /// <param name="request">The originator of the request.</param>
        /// <returns>SystemInfo.</returns>
        SystemInfo GetSystemInfo(Microsoft.AspNetCore.Http.HttpRequest request);

        PublicSystemInfo GetPublicSystemInfo(Microsoft.AspNetCore.Http.HttpRequest request);
=======
        /// <param name="source">The originator of the request.</param>
        /// <returns>SystemInfo.</returns>
        SystemInfo GetSystemInfo(IPAddress source);

        PublicSystemInfo GetPublicSystemInfo(IPAddress address);
>>>>>>> a57b99bf

        /// <summary>
        /// Gets a URL specific for the request.
        /// </summary>
<<<<<<< HEAD
        /// <param name="request">The <see cref="Microsoft.AspNetCore.Http.HttpRequest"/> instance.</param>
        /// <param name="port">Optional port number.</param>
        /// <returns>An accessible URL.</returns>
        string GetSmartApiUrl(Microsoft.AspNetCore.Http.HttpRequest request, int? port = null);
=======
        /// <param name="request">The <see cref="HttpRequest"/> instance.</param>
        /// <param name="port">Optional port number.</param>
        /// <returns>An accessible URL.</returns>
        string GetSmartApiUrl(HttpRequest request, int? port = null);
>>>>>>> a57b99bf

        /// <summary>
        /// Gets a URL specific for the request.
        /// </summary>
        /// <param name="remoteAddr">The remote <see cref="IPAddress"/> of the connection.</param>
        /// <param name="port">Optional port number.</param>
        /// <returns>An accessible URL.</returns>
        string GetSmartApiUrl(IPAddress remoteAddr, int? port = null);

        /// <summary>
        /// Gets a URL specific for the request.
        /// </summary>
        /// <param name="hostname">The hostname used in the connection.</param>
        /// <param name="port">Optional port number.</param>
        /// <returns>An accessible URL.</returns>
        string GetSmartApiUrl(string hostname, int? port = null);

        /// <summary>
        /// Gets a localhost URL that can be used to access the API using the loop-back IP address.
        /// over HTTP (not HTTPS).
        /// </summary>
        /// <returns>The API URL.</returns>
        string GetLoopbackHttpApiUrl();

        /// <summary>
        /// Gets a local (LAN) URL that can be used to access the API.
        /// Note: if passing non-null scheme or port it is up to the caller to ensure they form the correct pair.
        /// </summary>
        /// <param name="hostname">The hostname to use in the URL.</param>
        /// <param name="scheme">
        /// The scheme to use for the URL. If null, the scheme will be selected automatically,
        /// preferring HTTPS, if available.
        /// </param>
        /// <param name="port">
        /// The port to use for the URL. If null, the port will be selected automatically,
        /// preferring the HTTPS port, if available.
        /// </param>
        /// <returns>The API URL.</returns>
        string GetLocalApiUrl(string hostname, string scheme = null, int? port = null);

        /// <summary>
        /// Open a URL in an external browser window.
        /// </summary>
        /// <param name="url">The URL to open.</param>
        /// <exception cref="NotSupportedException"><see cref="CanLaunchWebBrowser"/> is false.</exception>
        void LaunchUrl(string url);

        IEnumerable<WakeOnLanInfo> GetWakeOnLanInfo();

        string ExpandVirtualPath(string path);

        string ReverseVirtualPath(string path);

        /// <summary>
        /// Gets the list of local plugins.
        /// </summary>
        /// <param name="path">Plugin base directory.</param>
        /// <param name="cleanup">Cleanup old plugins.</param>
        /// <returns>Enumerable of local plugins.</returns>
        IEnumerable<LocalPlugin> GetLocalPlugins(string path, bool cleanup = true);
    }
}<|MERGE_RESOLUTION|>--- conflicted
+++ resolved
@@ -57,34 +57,19 @@
         /// <summary>
         /// Gets the system info.
         /// </summary>
-<<<<<<< HEAD
-        /// <param name="request">The originator of the request.</param>
-        /// <returns>SystemInfo.</returns>
-        SystemInfo GetSystemInfo(Microsoft.AspNetCore.Http.HttpRequest request);
-
-        PublicSystemInfo GetPublicSystemInfo(Microsoft.AspNetCore.Http.HttpRequest request);
-=======
         /// <param name="source">The originator of the request.</param>
         /// <returns>SystemInfo.</returns>
         SystemInfo GetSystemInfo(IPAddress source);
 
         PublicSystemInfo GetPublicSystemInfo(IPAddress address);
->>>>>>> a57b99bf
 
         /// <summary>
         /// Gets a URL specific for the request.
         /// </summary>
-<<<<<<< HEAD
-        /// <param name="request">The <see cref="Microsoft.AspNetCore.Http.HttpRequest"/> instance.</param>
-        /// <param name="port">Optional port number.</param>
-        /// <returns>An accessible URL.</returns>
-        string GetSmartApiUrl(Microsoft.AspNetCore.Http.HttpRequest request, int? port = null);
-=======
         /// <param name="request">The <see cref="HttpRequest"/> instance.</param>
         /// <param name="port">Optional port number.</param>
         /// <returns>An accessible URL.</returns>
         string GetSmartApiUrl(HttpRequest request, int? port = null);
->>>>>>> a57b99bf
 
         /// <summary>
         /// Gets a URL specific for the request.
