<Project Sdk="Microsoft.NET.Sdk">

  <!-- ProjectGuid is only included as a requirement for SonarQube analysis -->
  <PropertyGroup>
    <ProjectGuid>{23499896-B135-4527-8574-C26E926EA99E}</ProjectGuid>
  </PropertyGroup>

  <ItemGroup>
    <ProjectReference Include="..\MediaBrowser.Model\MediaBrowser.Model.csproj" />
    <ProjectReference Include="..\MediaBrowser.Controller\MediaBrowser.Controller.csproj" />
  </ItemGroup>

  <ItemGroup>
    <Compile Include="..\SharedVersion.cs" />
  </ItemGroup>

  <PropertyGroup>
    <TargetFramework>net5.0</TargetFramework>
    <GenerateAssemblyInfo>false</GenerateAssemblyInfo>
    <GenerateDocumentationFile>true</GenerateDocumentationFile>
    <TreatWarningsAsErrors>true</TreatWarningsAsErrors>
<<<<<<< HEAD
    <AssemblyName>Jellyfin..XbmcMetadata</AssemblyName>
=======
    <Nullable>enable</Nullable>
>>>>>>> e006cc8a
  </PropertyGroup>

  <!-- Code Analyzers-->
  <ItemGroup Condition=" '$(Configuration)' == 'Debug' ">
    <PackageReference Include="Microsoft.CodeAnalysis.FxCopAnalyzers" Version="2.9.8" PrivateAssets="All" />
    <PackageReference Include="SerilogAnalyzer" Version="0.15.0" PrivateAssets="All" />
    <PackageReference Include="StyleCop.Analyzers" Version="1.1.118" PrivateAssets="All" />
    <PackageReference Include="SmartAnalyzers.MultithreadingAnalyzer" Version="1.1.31" PrivateAssets="All" />
  </ItemGroup>

  <PropertyGroup Condition=" '$(Configuration)' == 'Debug' ">
    <CodeAnalysisRuleSet>../jellyfin.ruleset</CodeAnalysisRuleSet>
  </PropertyGroup>

</Project><|MERGE_RESOLUTION|>--- conflicted
+++ resolved
@@ -19,11 +19,7 @@
     <GenerateAssemblyInfo>false</GenerateAssemblyInfo>
     <GenerateDocumentationFile>true</GenerateDocumentationFile>
     <TreatWarningsAsErrors>true</TreatWarningsAsErrors>
-<<<<<<< HEAD
-    <AssemblyName>Jellyfin..XbmcMetadata</AssemblyName>
-=======
     <Nullable>enable</Nullable>
->>>>>>> e006cc8a
   </PropertyGroup>
 
   <!-- Code Analyzers-->
