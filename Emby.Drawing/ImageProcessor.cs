using System;
using System.Collections.Generic;
using System.Globalization;
using System.IO;
using System.Linq;
using System.Threading.Tasks;
using MediaBrowser.Common.Extensions;
using MediaBrowser.Controller;
using MediaBrowser.Controller.Drawing;
using MediaBrowser.Controller.Entities;
using MediaBrowser.Controller.MediaEncoding;
using MediaBrowser.Model.Drawing;
using MediaBrowser.Model.Entities;
using MediaBrowser.Model.IO;
using MediaBrowser.Model.Net;
using Microsoft.Extensions.Logging;

namespace Emby.Drawing
{
    /// <summary>
    /// Class ImageProcessor.
    /// </summary>
    public sealed class ImageProcessor : IImageProcessor, IDisposable
    {
        // Increment this when there's a change requiring caches to be invalidated
        private const string Version = "3";

        private static readonly HashSet<string> _transparentImageTypes
            = new HashSet<string>(StringComparer.OrdinalIgnoreCase) { ".png", ".webp", ".gif" };

        private readonly ILogger _logger;
        private readonly IFileSystem _fileSystem;
        private readonly IServerApplicationPaths _appPaths;
        private readonly IImageEncoder _imageEncoder;
        private readonly IMediaEncoder _mediaEncoder;

        private bool _disposed = false;

        /// <summary>
        /// Initializes a new instance of the <see cref="ImageProcessor"/> class.
        /// </summary>
        /// <param name="logger">The logger.</param>
        /// <param name="appPaths">The server application paths.</param>
        /// <param name="fileSystem">The filesystem.</param>
        /// <param name="imageEncoder">The image encoder.</param>
        /// <param name="mediaEncoder">The media encoder.</param>
        public ImageProcessor(
            ILogger<ImageProcessor> logger,
            IServerApplicationPaths appPaths,
            IFileSystem fileSystem,
            IImageEncoder imageEncoder,
            IMediaEncoder mediaEncoder)
        {
            _logger = logger;
            _fileSystem = fileSystem;
            _imageEncoder = imageEncoder;
            _mediaEncoder = mediaEncoder;
            _appPaths = appPaths;
        }

        private string ResizedImageCachePath => Path.Combine(_appPaths.ImageCachePath, "resized-images");

        /// <inheritdoc />
        public IReadOnlyCollection<string> SupportedInputFormats =>
            new HashSet<string>(StringComparer.OrdinalIgnoreCase)
            {
                "tiff",
                "tif",
                "jpeg",
                "jpg",
                "png",
                "aiff",
                "cr2",
                "crw",
                "nef",
                "orf",
                "pef",
                "arw",
                "webp",
                "gif",
                "bmp",
                "erf",
                "raf",
                "rw2",
                "nrw",
                "dng",
                "ico",
                "astc",
                "ktx",
                "pkm",
                "wbmp"
            };

        /// <inheritdoc />
        public bool SupportsImageCollageCreation => _imageEncoder.SupportsImageCollageCreation;

        /// <inheritdoc />
        public async Task ProcessImage(ImageProcessingOptions options, Stream toStream)
        {
            var file = await ProcessImage(options).ConfigureAwait(false);

            using (var fileStream = new FileStream(file.Item1, FileMode.Open, FileAccess.Read, FileShare.Read, IODefaults.FileStreamBufferSize, true))
            {
                await fileStream.CopyToAsync(toStream).ConfigureAwait(false);
            }
        }

        /// <inheritdoc />
        public IReadOnlyCollection<ImageFormat> GetSupportedImageOutputFormats()
            => _imageEncoder.SupportedOutputFormats;

        /// <inheritdoc />
        public bool SupportsTransparency(string path)
            => _transparentImageTypes.Contains(Path.GetExtension(path));

        /// <inheritdoc />
        public async Task<(string path, string mimeType, DateTime dateModified)> ProcessImage(ImageProcessingOptions options)
        {
<<<<<<< HEAD
            var libraryManager = _libraryManager();
=======
            if (options == null)
            {
                throw new ArgumentNullException(nameof(options));
            }
>>>>>>> 97e383d1

            ItemImageInfo originalImage = options.Image;
            BaseItem item = options.Item;

            string originalImagePath = originalImage.Path;
            DateTime dateModified = originalImage.DateModified;
            ImageDimensions? originalImageSize = null;
            if (originalImage.Width > 0 && originalImage.Height > 0)
            {
                originalImageSize = new ImageDimensions(originalImage.Width, originalImage.Height);
            }

            if (!_imageEncoder.SupportsImageEncoding)
            {
                return (originalImagePath, MimeTypes.GetMimeType(originalImagePath), dateModified);
            }

            var supportedImageInfo = await GetSupportedImage(originalImagePath, dateModified).ConfigureAwait(false);
            originalImagePath = supportedImageInfo.path;

            if (!File.Exists(originalImagePath))
            {
                return (originalImagePath, MimeTypes.GetMimeType(originalImagePath), dateModified);
            }

            dateModified = supportedImageInfo.dateModified;
            bool requiresTransparency = _transparentImageTypes.Contains(Path.GetExtension(originalImagePath));

            bool autoOrient = false;
            ImageOrientation? orientation = null;
            if (item is Photo photo)
            {
                if (photo.Orientation.HasValue)
                {
                    if (photo.Orientation.Value != ImageOrientation.TopLeft)
                    {
                        autoOrient = true;
                        orientation = photo.Orientation;
                    }
                }
                else
                {
                    // Orientation unknown, so do it
                    autoOrient = true;
                    orientation = photo.Orientation;
                }
            }

            if (options.HasDefaultOptions(originalImagePath, originalImageSize) && (!autoOrient || !options.RequiresAutoOrientation))
            {
                // Just spit out the original file if all the options are default
                return (originalImagePath, MimeTypes.GetMimeType(originalImagePath), dateModified);
            }

            ImageDimensions newSize = ImageHelper.GetNewImageSize(options, null);
            int quality = options.Quality;

            ImageFormat outputFormat = GetOutputFormat(options.SupportedOutputFormats, requiresTransparency);
            string cacheFilePath = GetCacheFilePath(originalImagePath, newSize, quality, dateModified, outputFormat, options.AddPlayedIndicator, options.PercentPlayed, options.UnplayedCount, options.Blur, options.BackgroundColor, options.ForegroundLayer);

            try
            {
                if (!File.Exists(cacheFilePath))
                {
                    if (options.CropWhiteSpace && !SupportsTransparency(originalImagePath))
                    {
                        options.CropWhiteSpace = false;
                    }

                    string resultPath = _imageEncoder.EncodeImage(originalImagePath, dateModified, cacheFilePath, autoOrient, orientation, quality, options, outputFormat);

                    if (string.Equals(resultPath, originalImagePath, StringComparison.OrdinalIgnoreCase))
                    {
                        return (originalImagePath, MimeTypes.GetMimeType(originalImagePath), dateModified);
                    }
                }

                return (cacheFilePath, GetMimeType(outputFormat, cacheFilePath), _fileSystem.GetLastWriteTimeUtc(cacheFilePath));
            }
            catch (Exception ex)
            {
                // If it fails for whatever reason, return the original image
                _logger.LogError(ex, "Error encoding image");
                return (originalImagePath, MimeTypes.GetMimeType(originalImagePath), dateModified);
            }
        }

        private ImageFormat GetOutputFormat(IReadOnlyCollection<ImageFormat> clientSupportedFormats, bool requiresTransparency)
        {
            var serverFormats = GetSupportedImageOutputFormats();

            // Client doesn't care about format, so start with webp if supported
            if (serverFormats.Contains(ImageFormat.Webp) && clientSupportedFormats.Contains(ImageFormat.Webp))
            {
                return ImageFormat.Webp;
            }

            // If transparency is needed and webp isn't supported, than png is the only option
            if (requiresTransparency && clientSupportedFormats.Contains(ImageFormat.Png))
            {
                return ImageFormat.Png;
            }

            foreach (var format in clientSupportedFormats)
            {
                if (serverFormats.Contains(format))
                {
                    return format;
                }
            }

            // We should never actually get here
            return ImageFormat.Jpg;
        }

        private string GetMimeType(ImageFormat format, string path)
            => format switch
            {
                ImageFormat.Bmp => MimeTypes.GetMimeType("i.bmp"),
                ImageFormat.Gif => MimeTypes.GetMimeType("i.gif"),
                ImageFormat.Jpg => MimeTypes.GetMimeType("i.jpg"),
                ImageFormat.Png => MimeTypes.GetMimeType("i.png"),
                ImageFormat.Webp => MimeTypes.GetMimeType("i.webp"),
                _ => MimeTypes.GetMimeType(path)
            };

        /// <summary>
        /// Gets the cache file path based on a set of parameters.
        /// </summary>
        private string GetCacheFilePath(string originalPath, ImageDimensions outputSize, int quality, DateTime dateModified, ImageFormat format, bool addPlayedIndicator, double percentPlayed, int? unwatchedCount, int? blur, string backgroundColor, string foregroundLayer)
        {
            var filename = originalPath
                + "width=" + outputSize.Width
                + "height=" + outputSize.Height
                + "quality=" + quality
                + "datemodified=" + dateModified.Ticks
                + "f=" + format;

            if (addPlayedIndicator)
            {
                filename += "pl=true";
            }

            if (percentPlayed > 0)
            {
                filename += "p=" + percentPlayed;
            }

            if (unwatchedCount.HasValue)
            {
                filename += "p=" + unwatchedCount.Value;
            }

            if (blur.HasValue)
            {
                filename += "blur=" + blur.Value;
            }

            if (!string.IsNullOrEmpty(backgroundColor))
            {
                filename += "b=" + backgroundColor;
            }

            if (!string.IsNullOrEmpty(foregroundLayer))
            {
                filename += "fl=" + foregroundLayer;
            }

            filename += "v=" + Version;

            return GetCachePath(ResizedImageCachePath, filename, "." + format.ToString().ToLowerInvariant());
        }

        /// <inheritdoc />
        public ImageDimensions GetImageDimensions(BaseItem item, ItemImageInfo info)
        {
            int width = info.Width;
            int height = info.Height;

            if (height > 0 && width > 0)
            {
                return new ImageDimensions(width, height);
            }

            string path = info.Path;
            _logger.LogInformation("Getting image size for item {ItemType} {Path}", item.GetType().Name, path);

            ImageDimensions size = GetImageDimensions(path);
            info.Width = size.Width;
            info.Height = size.Height;

            return size;
        }

        /// <inheritdoc />
        public ImageDimensions GetImageDimensions(string path)
            => _imageEncoder.GetImageSize(path);

        /// <inheritdoc />
        public string GetImageCacheTag(BaseItem item, ItemImageInfo image)
            => (item.Path + image.DateModified.Ticks).GetMD5().ToString("N", CultureInfo.InvariantCulture);

        /// <inheritdoc />
        public string GetImageCacheTag(BaseItem item, ChapterInfo chapter)
        {
            return GetImageCacheTag(item, new ItemImageInfo
            {
                Path = chapter.ImagePath,
                Type = ImageType.Chapter,
                DateModified = chapter.ImageDateModified
            });
        }

        private async Task<(string path, DateTime dateModified)> GetSupportedImage(string originalImagePath, DateTime dateModified)
        {
            var inputFormat = Path.GetExtension(originalImagePath)
                .TrimStart('.')
                .Replace("jpeg", "jpg", StringComparison.OrdinalIgnoreCase);

            // These are just jpg files renamed as tbn
            if (string.Equals(inputFormat, "tbn", StringComparison.OrdinalIgnoreCase))
            {
                return (originalImagePath, dateModified);
            }

            if (!_imageEncoder.SupportedInputFormats.Contains(inputFormat))
            {
                try
                {
                    string filename = (originalImagePath + dateModified.Ticks.ToString(CultureInfo.InvariantCulture)).GetMD5().ToString("N", CultureInfo.InvariantCulture);

                    string cacheExtension = _mediaEncoder.SupportsEncoder("libwebp") ? ".webp" : ".png";
                    var outputPath = Path.Combine(_appPaths.ImageCachePath, "converted-images", filename + cacheExtension);

                    var file = _fileSystem.GetFileInfo(outputPath);
                    if (!file.Exists)
                    {
                        await _mediaEncoder.ConvertImage(originalImagePath, outputPath).ConfigureAwait(false);
                        dateModified = _fileSystem.GetLastWriteTimeUtc(outputPath);
                    }
                    else
                    {
                        dateModified = file.LastWriteTimeUtc;
                    }

                    originalImagePath = outputPath;
                }
                catch (Exception ex)
                {
                    _logger.LogError(ex, "Image conversion failed for {Path}", originalImagePath);
                }
            }

            return (originalImagePath, dateModified);
        }

        /// <summary>
        /// Gets the cache path.
        /// </summary>
        /// <param name="path">The path.</param>
        /// <param name="uniqueName">Name of the unique.</param>
        /// <param name="fileExtension">The file extension.</param>
        /// <returns>System.String.</returns>
        /// <exception cref="ArgumentNullException">
        /// path
        /// or
        /// uniqueName
        /// or
        /// fileExtension.
        /// </exception>
        public string GetCachePath(string path, string uniqueName, string fileExtension)
        {
            if (string.IsNullOrEmpty(path))
            {
                throw new ArgumentNullException(nameof(path));
            }

            if (string.IsNullOrEmpty(uniqueName))
            {
                throw new ArgumentNullException(nameof(uniqueName));
            }

            if (string.IsNullOrEmpty(fileExtension))
            {
                throw new ArgumentNullException(nameof(fileExtension));
            }

            var filename = uniqueName.GetMD5() + fileExtension;

            return GetCachePath(path, filename);
        }

        /// <summary>
        /// Gets the cache path.
        /// </summary>
        /// <param name="path">The path.</param>
        /// <param name="filename">The filename.</param>
        /// <returns>System.String.</returns>
        /// <exception cref="ArgumentNullException">
        /// path
        /// or
        /// filename.
        /// </exception>
        public string GetCachePath(string path, string filename)
        {
            if (string.IsNullOrEmpty(path))
            {
                throw new ArgumentNullException(nameof(path));
            }

            if (string.IsNullOrEmpty(filename))
            {
                throw new ArgumentNullException(nameof(filename));
            }

            var prefix = filename.Substring(0, 1);

            return Path.Combine(path, prefix, filename);
        }

        /// <inheritdoc />
        public void CreateImageCollage(ImageCollageOptions options)
        {
            _logger.LogInformation("Creating image collage and saving to {Path}", options.OutputPath);

            _imageEncoder.CreateImageCollage(options);

            _logger.LogInformation("Completed creation of image collage and saved to {Path}", options.OutputPath);
        }

        /// <inheritdoc />
        public void Dispose()
        {
            if (_disposed)
            {
                return;
            }

            if (_imageEncoder is IDisposable disposable)
            {
                disposable.Dispose();
            }

            _disposed = true;
        }
    }
}<|MERGE_RESOLUTION|>--- conflicted
+++ resolved
@@ -116,15 +116,6 @@
         /// <inheritdoc />
         public async Task<(string path, string mimeType, DateTime dateModified)> ProcessImage(ImageProcessingOptions options)
         {
-<<<<<<< HEAD
-            var libraryManager = _libraryManager();
-=======
-            if (options == null)
-            {
-                throw new ArgumentNullException(nameof(options));
-            }
->>>>>>> 97e383d1
-
             ItemImageInfo originalImage = options.Image;
             BaseItem item = options.Item;
 
