--- conflicted
+++ resolved
@@ -1,9 +1,7 @@
-<<<<<<< HEAD
-using System.Globalization;
-=======
 #pragma warning disable CS1591
 #pragma warning disable SA1600
->>>>>>> e241f83f
+
+using System.Globalization;
 
 namespace MediaBrowser.Model.Drawing
 {
