--- conflicted
+++ resolved
@@ -1,8 +1,4 @@
-<<<<<<< HEAD
 #nullable disable
-=======
-
->>>>>>> 777c9c7b
 #pragma warning disable CS1591
 
 using System;
