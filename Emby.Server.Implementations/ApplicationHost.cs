--- conflicted
+++ resolved
@@ -1122,12 +1122,8 @@
                 Id = SystemId,
                 OperatingSystem = OperatingSystem.Id.ToString(),
                 ServerName = FriendlyName,
-<<<<<<< HEAD
-                LocalAddress = GetSmartApiUrl(source)
-=======
-                LocalAddress = localAddress,
-                StartupWizardCompleted = ConfigurationManager.CommonConfiguration.IsStartupWizardCompleted
->>>>>>> cd406885
+                LocalAddress = GetSmartApiUrl(source),
+                StartupWizardCompleted = ConfigurationManager.CommonConfiguration.IsStartupWizardCompleted              
             };
         }
 
