#pragma warning disable CS1591

using System;
using System.Collections.Generic;
using System.Diagnostics;
using System.Globalization;
using System.IO;
using System.Linq;
using System.Net;
using System.Reflection;
using System.Runtime.InteropServices;
using System.Security.Cryptography.X509Certificates;
using System.Threading;
using System.Threading.Tasks;
using Emby.Drawing;
using Emby.Notifications;
using Emby.Photos;
using Emby.Server.Implementations.Archiving;
using Emby.Server.Implementations.Channels;
using Emby.Server.Implementations.Collections;
using Emby.Server.Implementations.Configuration;
using Emby.Server.Implementations.Cryptography;
using Emby.Server.Implementations.Data;
using Emby.Server.Implementations.Devices;
using Emby.Server.Implementations.Dto;
using Emby.Server.Implementations.HttpServer.Security;
using Emby.Server.Implementations.IO;
using Emby.Server.Implementations.Library;
using Emby.Server.Implementations.LiveTv;
using Emby.Server.Implementations.Localization;
using Emby.Server.Implementations.Playlists;
using Emby.Server.Implementations.Plugins;
using Emby.Server.Implementations.QuickConnect;
using Emby.Server.Implementations.ScheduledTasks;
using Emby.Server.Implementations.Security;
using Emby.Server.Implementations.Serialization;
using Emby.Server.Implementations.Session;
using Emby.Server.Implementations.SyncPlay;
using Emby.Server.Implementations.TV;
using Emby.Server.Implementations.Updates;
using Jellyfin.Api.Helpers;
using Jellyfin.Networking.AutoDiscovery;
using Jellyfin.Networking.Configuration;
using Jellyfin.Networking.Manager;
using MediaBrowser.Common;
using MediaBrowser.Common.Configuration;
using MediaBrowser.Common.Events;
using MediaBrowser.Common.Net;
using MediaBrowser.Common.Plugins;
using MediaBrowser.Common.Updates;
using MediaBrowser.Controller;
using MediaBrowser.Controller.Channels;
using MediaBrowser.Controller.Chapters;
using MediaBrowser.Controller.Collections;
using MediaBrowser.Controller.Configuration;
using MediaBrowser.Controller.Devices;
using MediaBrowser.Controller.Drawing;
using MediaBrowser.Controller.Dto;
using MediaBrowser.Controller.Entities;
using MediaBrowser.Controller.Library;
using MediaBrowser.Controller.LiveTv;
using MediaBrowser.Controller.MediaEncoding;
using MediaBrowser.Controller.Net;
using MediaBrowser.Controller.Notifications;
using MediaBrowser.Controller.Persistence;
using MediaBrowser.Controller.Playlists;
using MediaBrowser.Controller.Plugins;
using MediaBrowser.Controller.Providers;
using MediaBrowser.Controller.QuickConnect;
using MediaBrowser.Controller.Resolvers;
using MediaBrowser.Controller.Security;
using MediaBrowser.Controller.Session;
using MediaBrowser.Controller.Sorting;
using MediaBrowser.Controller.Subtitles;
using MediaBrowser.Controller.SyncPlay;
using MediaBrowser.Controller.TV;
using MediaBrowser.LocalMetadata.Savers;
using MediaBrowser.MediaEncoding.BdInfo;
using MediaBrowser.Model.Cryptography;
using MediaBrowser.Model.Globalization;
using MediaBrowser.Model.IO;
using MediaBrowser.Model.MediaInfo;
using MediaBrowser.Model.Net;
using MediaBrowser.Model.Serialization;
using MediaBrowser.Model.System;
using MediaBrowser.Model.Tasks;
using MediaBrowser.Providers.Chapters;
using MediaBrowser.Providers.Manager;
using MediaBrowser.Providers.Plugins.Tmdb;
using MediaBrowser.Providers.Subtitles;
using MediaBrowser.XbmcMetadata.Providers;
using Microsoft.AspNetCore.Http;
using Microsoft.AspNetCore.Mvc;
using Microsoft.Extensions.Configuration;
using Microsoft.Extensions.DependencyInjection;
using Microsoft.Extensions.Logging;
using Prometheus.DotNetRuntime;
using OperatingSystem = MediaBrowser.Common.System.OperatingSystem;
using WebSocketManager = Emby.Server.Implementations.HttpServer.WebSocketManager;

namespace Emby.Server.Implementations
{
    /// <summary>
    /// Class CompositionRoot.
    /// </summary>
    public abstract class ApplicationHost : IServerApplicationHost, IDisposable
    {
        /// <summary>
        /// Address Override Configuration Key.
        /// </summary>
        private const string AddressOverrideConfigKey = "PublishedServerUrl";

        /// <summary>
        /// The environment variable prefixes to log at server startup.
        /// </summary>
        private static readonly string[] _relevantEnvVarPrefixes = { "JELLYFIN_", "DOTNET_", "ASPNETCORE_" };

        private readonly IFileSystem _fileSystemManager;
        private readonly IConfiguration _startupConfig;
        private readonly IXmlSerializer _xmlSerializer;
        private readonly IStartupOptions _startupOptions;
        private readonly IPluginManager _pluginManager;

        private List<Type> _creatingInstances;
        private IMediaEncoder _mediaEncoder;
        private ISessionManager _sessionManager;
        private string[] _urlPrefixes;

        /// <summary>
        /// Gets a value indicating whether this instance can self restart.
        /// </summary>
        public bool CanSelfRestart => _startupOptions.RestartPath != null;

        public bool CoreStartupHasCompleted { get; private set; }

        public virtual bool CanLaunchWebBrowser
        {
            get
            {
                if (!Environment.UserInteractive)
                {
                    return false;
                }

                if (_startupOptions.IsService)
                {
                    return false;
                }

                if (OperatingSystem.Id == OperatingSystemId.Windows
                    || OperatingSystem.Id == OperatingSystemId.Darwin)
                {
                    return true;
                }

                return false;
            }
        }

        /// <summary>
        /// Gets the <see cref="INetworkManager"/> singleton instance.
        /// </summary>
        public INetworkManager NetManager { get; internal set; }

        /// <summary>
        /// Occurs when [has pending restart changed].
        /// </summary>
        public event EventHandler HasPendingRestartChanged;

        /// <summary>
        /// Gets a value indicating whether this instance has changes that require the entire application to restart.
        /// </summary>
        /// <value><c>true</c> if this instance has pending application restart; otherwise, <c>false</c>.</value>
        public bool HasPendingRestart { get; private set; }

        /// <inheritdoc />
        public bool IsShuttingDown { get; private set; }

        /// <summary>
        /// Gets the logger.
        /// </summary>
        protected ILogger<ApplicationHost> Logger { get; }

        protected IServiceCollection ServiceCollection { get; }

        /// <summary>
        /// Gets the logger factory.
        /// </summary>
        protected ILoggerFactory LoggerFactory { get; }

        /// <summary>
        /// Gets or sets the application paths.
        /// </summary>
        /// <value>The application paths.</value>
        protected IServerApplicationPaths ApplicationPaths { get; set; }

        /// <summary>
        /// Gets or sets all concrete types.
        /// </summary>
        /// <value>All concrete types.</value>
        private Type[] _allConcreteTypes;

        /// <summary>
        /// The disposable parts.
        /// </summary>
        private readonly List<IDisposable> _disposableParts = new List<IDisposable>();

        /// <summary>
        /// Gets or sets the configuration manager.
        /// </summary>
        /// <value>The configuration manager.</value>
        public ServerConfigurationManager ConfigurationManager { get; set; }

        /// <summary>
        /// Gets or sets the service provider.
        /// </summary>
        public IServiceProvider ServiceProvider { get; set; }

        /// <summary>
        /// Gets the http port for the webhost.
        /// </summary>
        public int HttpPort { get; private set; }

        /// <summary>
        /// Gets the https port for the webhost.
        /// </summary>
        public int HttpsPort { get; private set; }

        /// <summary>
        /// Gets the value of the PublishedServerUrl setting.
        /// </summary>
        public string PublishedServerUrl => _startupOptions.PublishedServerUrl ?? _startupConfig[AddressOverrideConfigKey]?.Trim('/');

        /// <summary>
        /// Gets the server configuration manager.
        /// </summary>
        /// <value>The server configuration manager.</value>
        public IServerConfigurationManager ServerConfigurationManager => (IServerConfigurationManager)ConfigurationManager;

        /// <summary>
        /// Initializes a new instance of the <see cref="ApplicationHost"/> class.
        /// </summary>
        /// <param name="applicationPaths">Instance of the <see cref="IServerApplicationPaths"/> interface.</param>
        /// <param name="loggerFactory">Instance of the <see cref="ILoggerFactory"/> interface.</param>
        /// <param name="options">Instance of the <see cref="IStartupOptions"/> interface.</param>
        /// <param name="startupConfig">The <see cref="IConfiguration" /> interface.</param>
        /// <param name="fileSystem">Instance of the <see cref="IFileSystem"/> interface.</param>
        /// <param name="serviceCollection">Instance of the <see cref="IServiceCollection"/> interface.</param>
        public ApplicationHost(
            IServerApplicationPaths applicationPaths,
            ILoggerFactory loggerFactory,
            IStartupOptions options,
            IConfiguration startupConfig,
            IFileSystem fileSystem,
            IServiceCollection serviceCollection)
        {
            ApplicationPaths = applicationPaths;
            LoggerFactory = loggerFactory;
            _startupOptions = options;
            _startupConfig = startupConfig;
            _fileSystemManager = fileSystem;
            ServiceCollection = serviceCollection;

            Logger = LoggerFactory.CreateLogger<ApplicationHost>();
            fileSystem.AddShortcutHandler(new MbLinkShortcutHandler(fileSystem));

            ApplicationVersion = typeof(ApplicationHost).Assembly.GetName().Version;
            ApplicationVersionString = ApplicationVersion.ToString(3);
            ApplicationUserAgent = Name.Replace(' ', '-') + "/" + ApplicationVersionString;

            _xmlSerializer = new MyXmlSerializer();
            ConfigurationManager = new ServerConfigurationManager(ApplicationPaths, LoggerFactory, _xmlSerializer, _fileSystemManager);
            _pluginManager = new PluginManager(
                LoggerFactory.CreateLogger<PluginManager>(),
                this,
                ConfigurationManager.Configuration,
                ApplicationPaths.PluginsPath,
                ApplicationVersion);
        }

        /// <summary>
        /// Temporary function to migration network settings out of system.xml and into network.xml.
        /// TODO: remove at the point when a fixed migration path has been decided upon.
        /// </summary>
        private void MigrateNetworkConfiguration()
        {
            string path = Path.Combine(ConfigurationManager.CommonApplicationPaths.ConfigurationDirectoryPath, "network.xml");
            if (!File.Exists(path))
            {
                var networkSettings = new NetworkConfiguration();
                ClassMigrationHelper.CopyProperties(ConfigurationManager.Configuration, networkSettings);
                _xmlSerializer.SerializeToFile(networkSettings, path);
                Logger.LogDebug("Successfully migrated network settings.");
            }
        }

        public string ExpandVirtualPath(string path)
        {
            var appPaths = ApplicationPaths;

            return path.Replace(appPaths.VirtualDataPath, appPaths.DataPath, StringComparison.OrdinalIgnoreCase)
                .Replace(appPaths.VirtualInternalMetadataPath, appPaths.InternalMetadataPath, StringComparison.OrdinalIgnoreCase);
        }

        public string ReverseVirtualPath(string path)
        {
            var appPaths = ApplicationPaths;

            return path.Replace(appPaths.DataPath, appPaths.VirtualDataPath, StringComparison.OrdinalIgnoreCase)
                .Replace(appPaths.InternalMetadataPath, appPaths.VirtualInternalMetadataPath, StringComparison.OrdinalIgnoreCase);
        }

        /// <inheritdoc />
        public Version ApplicationVersion { get; }

        /// <inheritdoc />
        public string ApplicationVersionString { get; }

        /// <summary>
        /// Gets the current application user agent.
        /// </summary>
        /// <value>The application user agent.</value>
        public string ApplicationUserAgent { get; }

        /// <summary>
        /// Gets the email address for use within a comment section of a user agent field.
        /// Presently used to provide contact information to MusicBrainz service.
        /// </summary>
        public string ApplicationUserAgentAddress => "team@jellyfin.org";

        /// <summary>
        /// Gets the current application name.
        /// </summary>
        /// <value>The application name.</value>
        public string ApplicationProductName { get; } = FileVersionInfo.GetVersionInfo(Assembly.GetEntryAssembly().Location).ProductName;

        private DeviceId _deviceId;

        public string SystemId
        {
            get
            {
                _deviceId ??= new DeviceId(ApplicationPaths, LoggerFactory);

                return _deviceId.Value;
            }
        }

        /// <inheritdoc/>
        public string Name => ApplicationProductName;

        /// <summary>
        /// Creates an instance of type and resolves all constructor dependencies.
        /// </summary>
        /// <param name="type">The type.</param>
        /// <returns>System.Object.</returns>
        public object CreateInstance(Type type)
            => ActivatorUtilities.CreateInstance(ServiceProvider, type);

        /// <summary>
        /// Creates an instance of type and resolves all constructor dependencies.
        /// </summary>
        /// <typeparam name="T">The type.</typeparam>
        /// <returns>T.</returns>
        public T CreateInstance<T>()
            => ActivatorUtilities.CreateInstance<T>(ServiceProvider);

        /// <summary>
        /// Creates the instance safe.
        /// </summary>
        /// <param name="type">The type.</param>
        /// <returns>System.Object.</returns>
        protected object CreateInstanceSafe(Type type)
        {
            _creatingInstances ??= new List<Type>();

            if (_creatingInstances.IndexOf(type) != -1)
            {
                Logger.LogError("DI Loop detected in the attempted creation of {Type}", type.FullName);
                foreach (var entry in _creatingInstances)
                {
                    Logger.LogError("Called from: {TypeName}", entry.FullName);
                }

                _pluginManager.FailPlugin(type.Assembly);

                throw new ExternalException("DI Loop detected.");
            }

            try
            {
                _creatingInstances.Add(type);
                Logger.LogDebug("Creating instance of {Type}", type);
                return ActivatorUtilities.CreateInstance(ServiceProvider, type);
            }
            catch (Exception ex)
            {
                Logger.LogError(ex, "Error creating {Type}", type);
                // If this is a plugin fail it.
                _pluginManager.FailPlugin(type.Assembly);
                return null;
            }
            finally
            {
                _creatingInstances.Remove(type);
            }
        }

        /// <summary>
        /// Resolves this instance.
        /// </summary>
        /// <typeparam name="T">The type.</typeparam>
        /// <returns>``0.</returns>
        public T Resolve<T>() => ServiceProvider.GetService<T>();

        /// <inheritdoc/>
        public IEnumerable<Type> GetExportTypes<T>()
        {
            var currentType = typeof(T);

            return _allConcreteTypes.Where(i => currentType.IsAssignableFrom(i));
        }

        /// <inheritdoc />
        public IReadOnlyCollection<T> GetExports<T>(bool manageLifetime = true)
        {
            // Convert to list so this isn't executed for each iteration
            var parts = GetExportTypes<T>()
                .Select(CreateInstanceSafe)
                .Where(i => i != null)
                .Cast<T>()
                .ToList();

            if (manageLifetime)
            {
                lock (_disposableParts)
                {
                    _disposableParts.AddRange(parts.OfType<IDisposable>());
                }
            }

            return parts;
        }

        /// <inheritdoc />
        public IReadOnlyCollection<T> GetExports<T>(CreationDelegateFactory defaultFunc, bool manageLifetime = true)
        {
            // Convert to list so this isn't executed for each iteration
            var parts = GetExportTypes<T>()
                .Select(i => defaultFunc(i))
                .Where(i => i != null)
                .Cast<T>()
                .ToList();

            if (manageLifetime)
            {
                lock (_disposableParts)
                {
                    _disposableParts.AddRange(parts.OfType<IDisposable>());
                }
            }

            return parts;
        }

        /// <summary>
        /// Runs the startup tasks.
        /// </summary>
        /// <returns><see cref="Task" />.</returns>
        public async Task RunStartupTasksAsync(CancellationToken cancellationToken)
        {
            cancellationToken.ThrowIfCancellationRequested();
            Logger.LogInformation("Running startup tasks");

            Resolve<ITaskManager>().AddTasks(GetExports<IScheduledTask>(false));

            ConfigurationManager.ConfigurationUpdated += OnConfigurationUpdated;
            ConfigurationManager.NamedConfigurationUpdated += OnConfigurationUpdated;

            _mediaEncoder.SetFFmpegPath();

            Logger.LogInformation("ServerId: {0}", SystemId);

            var entryPoints = GetExports<IServerEntryPoint>();

            cancellationToken.ThrowIfCancellationRequested();

            var stopWatch = new Stopwatch();
            stopWatch.Start();

            await Task.WhenAll(StartEntryPoints(entryPoints, true)).ConfigureAwait(false);
            Logger.LogInformation("Executed all pre-startup entry points in {Elapsed:g}", stopWatch.Elapsed);

            Logger.LogInformation("Core startup complete");
            CoreStartupHasCompleted = true;

            cancellationToken.ThrowIfCancellationRequested();

            stopWatch.Restart();

            await Task.WhenAll(StartEntryPoints(entryPoints, false)).ConfigureAwait(false);
            Logger.LogInformation("Executed all post-startup entry points in {Elapsed:g}", stopWatch.Elapsed);
            stopWatch.Stop();
        }

        private IEnumerable<Task> StartEntryPoints(IEnumerable<IServerEntryPoint> entryPoints, bool isBeforeStartup)
        {
            foreach (var entryPoint in entryPoints)
            {
                if (isBeforeStartup != (entryPoint is IRunBeforeStartup))
                {
                    continue;
                }

                Logger.LogDebug("Starting entry point {Type}", entryPoint.GetType());

                yield return entryPoint.RunAsync();
            }
        }

        /// <inheritdoc/>
        public void Init()
        {
            DiscoverTypes();

            ConfigurationManager.AddParts(GetExports<IConfigurationFactory>());

            // Have to migrate settings here as migration subsystem not yet initialised.
            MigrateNetworkConfiguration();
            NetManager = new NetworkManager(ConfigurationManager, LoggerFactory.CreateLogger<NetworkManager>());

            // Initialize runtime stat collection
            if (ConfigurationManager.Configuration.EnableMetrics)
            {
                DotNetRuntimeStatsBuilder.Default().StartCollecting();
            }

            var networkConfiguration = ConfigurationManager.GetNetworkConfiguration();
            HttpPort = networkConfiguration.HttpServerPortNumber;
            HttpsPort = networkConfiguration.HttpsPortNumber;

            // Safeguard against invalid configuration
            if (HttpPort == HttpsPort)
            {
                HttpPort = NetworkConfiguration.DefaultHttpPort;
                HttpsPort = NetworkConfiguration.DefaultHttpsPort;
            }

            CertificateInfo = new CertificateInfo
            {
                Path = networkConfiguration.CertificatePath,
                Password = networkConfiguration.CertificatePassword
            };
            Certificate = GetCertificate(CertificateInfo);

            RegisterServices();

            _pluginManager.RegisterServices(ServiceCollection);
        }

        /// <summary>
        /// Registers services/resources with the service collection that will be available via DI.
        /// </summary>
        protected virtual void RegisterServices()
        {
            ServiceCollection.AddSingleton(_startupOptions);

            ServiceCollection.AddMemoryCache();

            ServiceCollection.AddSingleton<IServerConfigurationManager>(ConfigurationManager);
            ServiceCollection.AddSingleton<IConfigurationManager>(ConfigurationManager);
            ServiceCollection.AddSingleton<IApplicationHost>(this);
            ServiceCollection.AddSingleton<IPluginManager>(_pluginManager);
            ServiceCollection.AddSingleton<IApplicationPaths>(ApplicationPaths);

            ServiceCollection.AddSingleton(_fileSystemManager);
            ServiceCollection.AddSingleton<TmdbClientManager>();

            ServiceCollection.AddSingleton(NetManager);
            ServiceCollection.AddSingleton<ZeroConf>();

            ServiceCollection.AddSingleton<ITaskManager, TaskManager>();

            ServiceCollection.AddSingleton(_xmlSerializer);

            ServiceCollection.AddSingleton<IStreamHelper, StreamHelper>();

            ServiceCollection.AddSingleton<ICryptoProvider, CryptographyProvider>();

            ServiceCollection.AddSingleton<IInstallationManager, InstallationManager>();

            ServiceCollection.AddSingleton<IZipClient, ZipClient>();

            ServiceCollection.AddSingleton<IServerApplicationHost>(this);
            ServiceCollection.AddSingleton<IServerApplicationPaths>(ApplicationPaths);

            ServiceCollection.AddSingleton<ILocalizationManager, LocalizationManager>();

            ServiceCollection.AddSingleton<IBlurayExaminer, BdInfoExaminer>();

            ServiceCollection.AddSingleton<IUserDataRepository, SqliteUserDataRepository>();
            ServiceCollection.AddSingleton<IUserDataManager, UserDataManager>();

            ServiceCollection.AddSingleton<IItemRepository, SqliteItemRepository>();

            ServiceCollection.AddSingleton<IAuthenticationRepository, AuthenticationRepository>();

            ServiceCollection.AddSingleton<IMediaEncoder, MediaBrowser.MediaEncoding.Encoder.MediaEncoder>();
            ServiceCollection.AddSingleton<EncodingHelper>();

            // TODO: Refactor to eliminate the circular dependencies here so that Lazy<T> isn't required
            ServiceCollection.AddTransient(provider => new Lazy<ILibraryMonitor>(provider.GetRequiredService<ILibraryMonitor>));
            ServiceCollection.AddTransient(provider => new Lazy<IProviderManager>(provider.GetRequiredService<IProviderManager>));
            ServiceCollection.AddTransient(provider => new Lazy<IUserViewManager>(provider.GetRequiredService<IUserViewManager>));
            ServiceCollection.AddSingleton<ILibraryManager, LibraryManager>();

            ServiceCollection.AddSingleton<IMusicManager, MusicManager>();

            ServiceCollection.AddSingleton<ILibraryMonitor, LibraryMonitor>();

            ServiceCollection.AddSingleton<ISearchEngine, SearchEngine>();

            ServiceCollection.AddSingleton<IWebSocketManager, WebSocketManager>();

            ServiceCollection.AddSingleton<IImageProcessor, ImageProcessor>();

            ServiceCollection.AddSingleton<ITVSeriesManager, TVSeriesManager>();

            ServiceCollection.AddSingleton<IDeviceManager, DeviceManager>();

            ServiceCollection.AddSingleton<IMediaSourceManager, MediaSourceManager>();

            ServiceCollection.AddSingleton<ISubtitleManager, SubtitleManager>();

            ServiceCollection.AddSingleton<IProviderManager, ProviderManager>();

            // TODO: Refactor to eliminate the circular dependency here so that Lazy<T> isn't required
            ServiceCollection.AddTransient(provider => new Lazy<ILiveTvManager>(provider.GetRequiredService<ILiveTvManager>));
            ServiceCollection.AddSingleton<IDtoService, DtoService>();

            ServiceCollection.AddSingleton<IChannelManager, ChannelManager>();

            ServiceCollection.AddSingleton<ISessionManager, SessionManager>();

            ServiceCollection.AddSingleton<ICollectionManager, CollectionManager>();

            ServiceCollection.AddSingleton<IPlaylistManager, PlaylistManager>();

            ServiceCollection.AddSingleton<ISyncPlayManager, SyncPlayManager>();

            ServiceCollection.AddSingleton<LiveTvDtoService>();
            ServiceCollection.AddSingleton<ILiveTvManager, LiveTvManager>();

            ServiceCollection.AddSingleton<IUserViewManager, UserViewManager>();

            ServiceCollection.AddSingleton<INotificationManager, NotificationManager>();

            ServiceCollection.AddSingleton<IChapterManager, ChapterManager>();

            ServiceCollection.AddSingleton<IEncodingManager, MediaEncoder.EncodingManager>();

            ServiceCollection.AddSingleton<IAuthorizationContext, AuthorizationContext>();
            ServiceCollection.AddSingleton<ISessionContext, SessionContext>();

            ServiceCollection.AddSingleton<IAuthService, AuthService>();
            ServiceCollection.AddSingleton<IQuickConnect, QuickConnectManager>();

            ServiceCollection.AddSingleton<ISubtitleEncoder, MediaBrowser.MediaEncoding.Subtitles.SubtitleEncoder>();

            ServiceCollection.AddSingleton<IAttachmentExtractor, MediaBrowser.MediaEncoding.Attachments.AttachmentExtractor>();

            ServiceCollection.AddSingleton<TranscodingJobHelper>();
            ServiceCollection.AddScoped<MediaInfoHelper>();
            ServiceCollection.AddScoped<AudioHelper>();
            ServiceCollection.AddScoped<DynamicHlsHelper>();

            ServiceCollection.AddSingleton<IDirectoryService, DirectoryService>();
        }

        /// <summary>
        /// Create services registered with the service container that need to be initialized at application startup.
        /// </summary>
        /// <returns>A task representing the service initialization operation.</returns>
        public async Task InitializeServices()
        {
            var localizationManager = (LocalizationManager)Resolve<ILocalizationManager>();
            await localizationManager.LoadAll().ConfigureAwait(false);

            _mediaEncoder = Resolve<IMediaEncoder>();
            _sessionManager = Resolve<ISessionManager>();

            ((AuthenticationRepository)Resolve<IAuthenticationRepository>()).Initialize();

            SetStaticProperties();

            var userDataRepo = (SqliteUserDataRepository)Resolve<IUserDataRepository>();
            ((SqliteItemRepository)Resolve<IItemRepository>()).Initialize(userDataRepo, Resolve<IUserManager>());

            FindParts();
        }

        public static void LogEnvironmentInfo(ILogger logger, IApplicationPaths appPaths)
        {
            // Distinct these to prevent users from reporting problems that aren't actually problems
            var commandLineArgs = Environment
                .GetCommandLineArgs()
                .Distinct();

            // Get all relevant environment variables
            var allEnvVars = Environment.GetEnvironmentVariables();
            var relevantEnvVars = new Dictionary<object, object>();
            foreach (var key in allEnvVars.Keys)
            {
                if (_relevantEnvVarPrefixes.Any(prefix => key.ToString().StartsWith(prefix, StringComparison.OrdinalIgnoreCase)))
                {
                    relevantEnvVars.Add(key, allEnvVars[key]);
                }
            }

            logger.LogInformation("Environment Variables: {EnvVars}", relevantEnvVars);
            logger.LogInformation("Arguments: {Args}", commandLineArgs);
            logger.LogInformation("Operating system: {OS}", OperatingSystem.Name);
            logger.LogInformation("Architecture: {Architecture}", RuntimeInformation.OSArchitecture);
            logger.LogInformation("64-Bit Process: {Is64Bit}", Environment.Is64BitProcess);
            logger.LogInformation("User Interactive: {IsUserInteractive}", Environment.UserInteractive);
            logger.LogInformation("Processor count: {ProcessorCount}", Environment.ProcessorCount);
            logger.LogInformation("Program data path: {ProgramDataPath}", appPaths.ProgramDataPath);
            logger.LogInformation("Web resources path: {WebPath}", appPaths.WebPath);
            logger.LogInformation("Application directory: {ApplicationPath}", appPaths.ProgramSystemPath);
        }

        private X509Certificate2 GetCertificate(CertificateInfo info)
        {
            var certificateLocation = info?.Path;

            if (string.IsNullOrWhiteSpace(certificateLocation))
            {
                return null;
            }

            try
            {
                if (!File.Exists(certificateLocation))
                {
                    return null;
                }

                // Don't use an empty string password
                var password = string.IsNullOrWhiteSpace(info.Password) ? null : info.Password;

                var localCert = new X509Certificate2(certificateLocation, password, X509KeyStorageFlags.UserKeySet);
                // localCert.PrivateKey = PrivateKey.CreateFromFile(pvk_file).RSA;
                if (!localCert.HasPrivateKey)
                {
                    Logger.LogError("No private key included in SSL cert {CertificateLocation}.", certificateLocation);
                    return null;
                }

                return localCert;
            }
            catch (Exception ex)
            {
                Logger.LogError(ex, "Error loading cert from {CertificateLocation}", certificateLocation);
                return null;
            }
        }

        /// <summary>
        /// Dirty hacks.
        /// </summary>
        private void SetStaticProperties()
        {
            // For now there's no real way to inject these properly
            BaseItem.Logger = Resolve<ILogger<BaseItem>>();
            BaseItem.ConfigurationManager = ConfigurationManager;
            BaseItem.LibraryManager = Resolve<ILibraryManager>();
            BaseItem.ProviderManager = Resolve<IProviderManager>();
            BaseItem.LocalizationManager = Resolve<ILocalizationManager>();
            BaseItem.ItemRepository = Resolve<IItemRepository>();
            BaseItem.FileSystem = _fileSystemManager;
            BaseItem.UserDataManager = Resolve<IUserDataManager>();
            BaseItem.ChannelManager = Resolve<IChannelManager>();
            Video.LiveTvManager = Resolve<ILiveTvManager>();
            Folder.UserViewManager = Resolve<IUserViewManager>();
            UserView.TVSeriesManager = Resolve<ITVSeriesManager>();
            UserView.CollectionManager = Resolve<ICollectionManager>();
            BaseItem.MediaSourceManager = Resolve<IMediaSourceManager>();
            CollectionFolder.XmlSerializer = _xmlSerializer;
            CollectionFolder.ApplicationHost = this;
        }

        /// <summary>
        /// Finds plugin components and register them with the appropriate services.
        /// </summary>
        private void FindParts()
        {
            if (!ConfigurationManager.Configuration.IsPortAuthorized)
            {
                ConfigurationManager.Configuration.IsPortAuthorized = true;
                ConfigurationManager.SaveConfiguration();
            }

            _pluginManager.CreatePlugins();

            _urlPrefixes = GetUrlPrefixes().ToArray();

            Resolve<ILibraryManager>().AddParts(
                GetExports<IResolverIgnoreRule>(),
                GetExports<IItemResolver>(),
                GetExports<IIntroProvider>(),
                GetExports<IBaseItemComparer>(),
                GetExports<ILibraryPostScanTask>());

            Resolve<IProviderManager>().AddParts(
                GetExports<IImageProvider>(),
                GetExports<IMetadataService>(),
                GetExports<IMetadataProvider>(),
                GetExports<IMetadataSaver>(),
                GetExports<IExternalId>());

            Resolve<ILiveTvManager>().AddParts(GetExports<ILiveTvService>(), GetExports<ITunerHost>(), GetExports<IListingsProvider>());

            Resolve<ISubtitleManager>().AddParts(GetExports<ISubtitleProvider>());

            Resolve<IChannelManager>().AddParts(GetExports<IChannel>());

            Resolve<IMediaSourceManager>().AddParts(GetExports<IMediaSourceProvider>());

            Resolve<INotificationManager>().AddParts(GetExports<INotificationService>(), GetExports<INotificationTypeFactory>());
        }

        /// <summary>
        /// Discovers the types.
        /// </summary>
        protected void DiscoverTypes()
        {
            Logger.LogInformation("Loading assemblies");

            _allConcreteTypes = GetTypes(GetComposablePartAssemblies()).ToArray();
        }

        private IEnumerable<Type> GetTypes(IEnumerable<Assembly> assemblies)
        {
            foreach (var ass in assemblies)
            {
                Type[] exportedTypes;
                try
                {
                    exportedTypes = ass.GetExportedTypes();
                }
                catch (FileNotFoundException ex)
                {
                    Logger.LogError(ex, "Error getting exported types from {Assembly}", ass.FullName);
                    _pluginManager.FailPlugin(ass);
                    continue;
                }
                catch (TypeLoadException ex)
                {
                    Logger.LogError(ex, "Error loading types from {Assembly}.", ass.FullName);
                    _pluginManager.FailPlugin(ass);
                    continue;
                }

                foreach (Type type in exportedTypes)
                {
                    if (type.IsClass && !type.IsAbstract && !type.IsInterface && !type.IsGenericType)
                    {
                        yield return type;
                    }
                }
            }
        }

        private CertificateInfo CertificateInfo { get; set; }

        public X509Certificate2 Certificate { get; private set; }

        private IEnumerable<string> GetUrlPrefixes()
        {
            var hosts = new[] { "+" };

            return hosts.SelectMany(i =>
            {
                var prefixes = new List<string>
                {
                    "http://" + i + ":" + HttpPort + "/"
                };

                if (CertificateInfo != null)
                {
                    prefixes.Add("https://" + i + ":" + HttpsPort + "/");
                }

                return prefixes;
            });
        }

        /// <summary>
        /// Called when [configuration updated].
        /// </summary>
        /// <param name="sender">The sender.</param>
        /// <param name="e">The <see cref="EventArgs"/> instance containing the event data.</param>
        protected void OnConfigurationUpdated(object sender, EventArgs e)
        {
            var requiresRestart = false;
            var networkConfiguration = ConfigurationManager.GetNetworkConfiguration();

            // Don't do anything if these haven't been set yet
            if (HttpPort != 0 && HttpsPort != 0)
            {
                // Need to restart if ports have changed
                if (networkConfiguration.HttpServerPortNumber != HttpPort ||
                    networkConfiguration.HttpsPortNumber != HttpsPort)
                {
                    if (ConfigurationManager.Configuration.IsPortAuthorized)
                    {
                        ConfigurationManager.Configuration.IsPortAuthorized = false;
                        ConfigurationManager.SaveConfiguration();

                        requiresRestart = true;
                    }
                }
            }

            if (!_urlPrefixes.SequenceEqual(GetUrlPrefixes(), StringComparer.OrdinalIgnoreCase))
            {
                requiresRestart = true;
            }

            if (ValidateSslCertificate(networkConfiguration))
            {
                requiresRestart = true;
            }

            if (requiresRestart)
            {
                Logger.LogInformation("App needs to be restarted due to configuration change.");

                NotifyPendingRestart();
            }
        }

        /// <summary>
        /// Validates the SSL certificate.
        /// </summary>
        /// <param name="networkConfig">The new configuration.</param>
        /// <exception cref="FileNotFoundException">The certificate path doesn't exist.</exception>
        private bool ValidateSslCertificate(NetworkConfiguration networkConfig)
        {
            var newPath = networkConfig.CertificatePath;

            if (!string.IsNullOrWhiteSpace(newPath)
                && !string.Equals(CertificateInfo?.Path, newPath, StringComparison.Ordinal))
            {
                if (File.Exists(newPath))
                {
                    return true;
                }

                throw new FileNotFoundException(
                    string.Format(
                        CultureInfo.InvariantCulture,
                        "Certificate file '{0}' does not exist.",
                        newPath));
            }

            return false;
        }

        /// <summary>
        /// Notifies that the kernel that a change has been made that requires a restart.
        /// </summary>
        public void NotifyPendingRestart()
        {
            Logger.LogInformation("App needs to be restarted.");

            var changed = !HasPendingRestart;

            HasPendingRestart = true;

            if (changed)
            {
                EventHelper.QueueEventIfNotNull(HasPendingRestartChanged, this, EventArgs.Empty, Logger);
            }
        }

        /// <summary>
        /// Restarts this instance.
        /// </summary>
        public void Restart()
        {
            if (!CanSelfRestart)
            {
                throw new PlatformNotSupportedException("The server is unable to self-restart. Please restart manually.");
            }

            if (IsShuttingDown)
            {
                return;
            }

            IsShuttingDown = true;

            Task.Run(async () =>
            {
                try
                {
                    await _sessionManager.SendServerRestartNotification(CancellationToken.None).ConfigureAwait(false);
                }
                catch (Exception ex)
                {
                    Logger.LogError(ex, "Error sending server restart notification");
                }

                Logger.LogInformation("Calling RestartInternal");

                RestartInternal();
            });
        }

        protected abstract void RestartInternal();

        /// <summary>
        /// Gets the composable part assemblies.
        /// </summary>
        /// <returns>IEnumerable{Assembly}.</returns>
        protected IEnumerable<Assembly> GetComposablePartAssemblies()
        {
            foreach (var p in _pluginManager.LoadAssemblies())
            {
                yield return p;
            }

            // Include composable parts in the Model assembly
            yield return typeof(SystemInfo).Assembly;

            // Include composable parts in the Common assembly
            yield return typeof(IApplicationHost).Assembly;

            // Include composable parts in the Controller assembly
            yield return typeof(IServerApplicationHost).Assembly;

            // Include composable parts in the Providers assembly
            yield return typeof(ProviderUtils).Assembly;

            // Include composable parts in the Photos assembly
            yield return typeof(PhotoProvider).Assembly;

            // Emby.Server implementations
            yield return typeof(InstallationManager).Assembly;

            // MediaEncoding
            yield return typeof(MediaBrowser.MediaEncoding.Encoder.MediaEncoder).Assembly;

            // Local metadata
            yield return typeof(BoxSetXmlSaver).Assembly;

            // Notifications
            yield return typeof(NotificationManager).Assembly;

            // Xbmc
            yield return typeof(ArtistNfoProvider).Assembly;

            // Network
            yield return typeof(NetworkManager).Assembly;

            foreach (var i in GetAssembliesWithPartsInternal())
            {
                yield return i;
            }
        }

        protected abstract IEnumerable<Assembly> GetAssembliesWithPartsInternal();

        /// <summary>
        /// Gets the system status.
        /// </summary>
        /// <param name="source">Where this request originated.</param>
        /// <returns>SystemInfo.</returns>
        public SystemInfo GetSystemInfo(HttpRequest source)
        {
            return new SystemInfo
            {
                HasPendingRestart = HasPendingRestart,
                IsShuttingDown = IsShuttingDown,
                Version = ApplicationVersionString,
                WebSocketPortNumber = HttpPort,
                CompletedInstallations = Resolve<IInstallationManager>().CompletedInstallations.ToArray(),
                Id = SystemId,
                ProgramDataPath = ApplicationPaths.ProgramDataPath,
                WebPath = ApplicationPaths.WebPath,
                LogPath = ApplicationPaths.LogDirectoryPath,
                ItemsByNamePath = ApplicationPaths.InternalMetadataPath,
                InternalMetadataPath = ApplicationPaths.InternalMetadataPath,
                CachePath = ApplicationPaths.CachePath,
                OperatingSystem = OperatingSystem.Id.ToString(),
                OperatingSystemDisplayName = OperatingSystem.Name,
                CanSelfRestart = CanSelfRestart,
                CanLaunchWebBrowser = CanLaunchWebBrowser,
                HasUpdateAvailable = HasUpdateAvailable,
                TranscodingTempPath = ConfigurationManager.GetTranscodePath(),
                ServerName = FriendlyName,
                LocalAddress = GetSmartApiUrl(source),
                SupportsLibraryMonitor = true,
                EncoderLocation = _mediaEncoder.EncoderLocation,
                SystemArchitecture = RuntimeInformation.OSArchitecture,
                PackageName = _startupOptions.PackageName
            };
        }

        public IEnumerable<WakeOnLanInfo> GetWakeOnLanInfo()
            => NetManager.GetMacAddresses()
                .Select(i => new WakeOnLanInfo(i))
                .ToList();

        public PublicSystemInfo GetPublicSystemInfo(HttpRequest source)
        {
            return new PublicSystemInfo
            {
                Version = ApplicationVersionString,
                ProductName = ApplicationProductName,
                Id = SystemId,
                OperatingSystem = OperatingSystem.Id.ToString(),
                ServerName = FriendlyName,
                LocalAddress = GetSmartApiUrl(source),
                StartupWizardCompleted = ConfigurationManager.CommonConfiguration.IsStartupWizardCompleted
            };
        }

        /// <inheritdoc/>
        public bool ListenWithHttps => Certificate != null && ConfigurationManager.GetNetworkConfiguration().EnableHttps;

        /// <inheritdoc/>
        public string GetSmartApiUrl(IPAddress ipAddress)
        {
            if (!string.IsNullOrEmpty(PublishedServerUrl))
            {
                return PublishedServerUrl;
            }

            string smart = NetManager.GetBindInterface(new IPNetAddress(ipAddress), out int? port);
            // If the smartAPI doesn't start with http then treat it as a host or ip.
            if (smart.StartsWith("http", StringComparison.OrdinalIgnoreCase))
            {
                return smart.TrimEnd('/');
            }

            return GetLocalApiUrl(smart.TrimEnd('/'), null, port);
        }

        /// <inheritdoc/>
        public string GetSmartApiUrl(HttpRequest request)
        {
            if (!string.IsNullOrEmpty(PublishedServerUrl))
            {
                return PublishedServerUrl;
            }

            string smart = NetManager.GetBindInterface(request, out int? port);
            // If the smartAPI doesn't start with http then treat it as a host or ip.
            if (smart.StartsWith("http", StringComparison.OrdinalIgnoreCase))
            {
                return smart.TrimEnd('/');
            }

            return GetLocalApiUrl(smart.TrimEnd('/'), request.Scheme, port);
        }

        /// <inheritdoc/>
        public string GetUrlForUseByHttpApi()
        {
<<<<<<< HEAD
            if (NetManager.IpClassType != IpClassType.Ip4Only)
            {
                return GetLocalApiUrl("::1", Uri.UriSchemeHttp, HttpPort);
            }
=======
            // GetBindInterfaces will return an interface.
            var bind = NetManager.GetInternalBindAddresses().FirstOrDefault() ??
                NetManager.GetAllBindInterfaces(true).First();
>>>>>>> 417a7011

            return GetLocalApiUrl(bind.Address.ToString(), Uri.UriSchemeHttp);
        }

        /// <inheritdoc/>
        public string GetLocalApiUrl(string host, string scheme = null, int? port = null)
        {
            // NOTE: If no BaseUrl is set then UriBuilder appends a trailing slash, but if there is no BaseUrl it does
            // not. For consistency, always trim the trailing slash.
            return new UriBuilder
            {
                Scheme = scheme ?? (ListenWithHttps ? Uri.UriSchemeHttps : Uri.UriSchemeHttp),
                Host = host,
                Port = port ?? (ListenWithHttps ? HttpsPort : HttpPort),
                Path = ConfigurationManager.GetNetworkConfiguration().BaseUrl
            }.ToString().TrimEnd('/');
        }

        public string FriendlyName =>
            string.IsNullOrEmpty(ConfigurationManager.Configuration.ServerName)
                ? Environment.MachineName
                : ConfigurationManager.Configuration.ServerName;

        /// <summary>
        /// Shuts down.
        /// </summary>
        public async Task Shutdown()
        {
            if (IsShuttingDown)
            {
                return;
            }

            IsShuttingDown = true;

            try
            {
                await _sessionManager.SendServerShutdownNotification(CancellationToken.None).ConfigureAwait(false);
            }
            catch (Exception ex)
            {
                Logger.LogError(ex, "Error sending server shutdown notification");
            }

            ShutdownInternal();
        }

        protected abstract void ShutdownInternal();

        public event EventHandler HasUpdateAvailableChanged;

        private bool _hasUpdateAvailable;

        public bool HasUpdateAvailable
        {
            get => _hasUpdateAvailable;
            set
            {
                var fireEvent = value && !_hasUpdateAvailable;

                _hasUpdateAvailable = value;

                if (fireEvent)
                {
                    HasUpdateAvailableChanged?.Invoke(this, EventArgs.Empty);
                }
            }
        }

        public IEnumerable<Assembly> GetApiPluginAssemblies()
        {
            var assemblies = _allConcreteTypes
                .Where(i => typeof(ControllerBase).IsAssignableFrom(i))
                .Select(i => i.Assembly)
                .Distinct();

            foreach (var assembly in assemblies)
            {
                Logger.LogDebug("Found API endpoints in plugin {Name}", assembly.FullName);
                yield return assembly;
            }
        }

        public virtual void LaunchUrl(string url)
        {
            if (!CanLaunchWebBrowser)
            {
                throw new NotSupportedException();
            }

            var process = new Process
            {
                StartInfo = new ProcessStartInfo
                {
                    FileName = url,
                    UseShellExecute = true,
                    ErrorDialog = false
                },
                EnableRaisingEvents = true
            };
            process.Exited += (sender, args) => ((Process)sender).Dispose();

            try
            {
                process.Start();
            }
            catch (Exception ex)
            {
                Logger.LogError(ex, "Error launching url: {url}", url);
                throw;
            }
        }

        private bool _disposed = false;

        /// <summary>
        /// Performs application-defined tasks associated with freeing, releasing, or resetting unmanaged resources.
        /// </summary>
        public void Dispose()
        {
            Dispose(true);
            GC.SuppressFinalize(this);
        }

        /// <summary>
        /// Releases unmanaged and - optionally - managed resources.
        /// </summary>
        /// <param name="dispose"><c>true</c> to release both managed and unmanaged resources; <c>false</c> to release only unmanaged resources.</param>
        protected virtual void Dispose(bool dispose)
        {
            if (_disposed)
            {
                return;
            }

            if (dispose)
            {
                var type = GetType();

                Logger.LogInformation("Disposing {Type}", type.Name);

                var parts = _disposableParts.Distinct().Where(i => i.GetType() != type).ToList();
                _disposableParts.Clear();

                foreach (var part in parts)
                {
                    Logger.LogInformation("Disposing {Type}", part.GetType().Name);

                    try
                    {
                        part.Dispose();
                    }
                    catch (Exception ex)
                    {
                        Logger.LogError(ex, "Error disposing {Type}", part.GetType().Name);
                    }
                }
            }

            _disposed = true;
        }
    }

    internal class CertificateInfo
    {
        public string Path { get; set; }

        public string Password { get; set; }
    }
}<|MERGE_RESOLUTION|>--- conflicted
+++ resolved
@@ -1169,16 +1169,9 @@
         /// <inheritdoc/>
         public string GetUrlForUseByHttpApi()
         {
-<<<<<<< HEAD
-            if (NetManager.IpClassType != IpClassType.Ip4Only)
-            {
-                return GetLocalApiUrl("::1", Uri.UriSchemeHttp, HttpPort);
-            }
-=======
             // GetBindInterfaces will return an interface.
             var bind = NetManager.GetInternalBindAddresses().FirstOrDefault() ??
                 NetManager.GetAllBindInterfaces(true).First();
->>>>>>> 417a7011
 
             return GetLocalApiUrl(bind.Address.ToString(), Uri.UriSchemeHttp);
         }
