#pragma warning disable CS1591

using System;
using System.Collections.Generic;
using System.Globalization;
using System.Linq;
using System.Threading;
using System.Threading.Tasks;
using MediaBrowser.Controller;
using MediaBrowser.Controller.Entities;
using MediaBrowser.Controller.Library;
using MediaBrowser.Controller.LiveTv;
using MediaBrowser.Model.Dto;
using MediaBrowser.Model.MediaInfo;
using Microsoft.Extensions.Logging;

namespace Emby.Server.Implementations.LiveTv
{
    public class LiveTvMediaSourceProvider : IMediaSourceProvider
    {
        // Do not use a pipe here because Roku http requests to the server will fail, without any explicit error message.
        private const char StreamIdDelimiter = '_';

        private readonly ILiveTvManager _liveTvManager;
        private readonly ILogger<LiveTvMediaSourceProvider> _logger;
        private readonly IMediaSourceManager _mediaSourceManager;
        private readonly IServerApplicationHost _appHost;

        public LiveTvMediaSourceProvider(ILiveTvManager liveTvManager, ILogger<LiveTvMediaSourceProvider> logger, IMediaSourceManager mediaSourceManager, IServerApplicationHost appHost)
        {
            _liveTvManager = liveTvManager;
            _logger = logger;
            _mediaSourceManager = mediaSourceManager;
            _appHost = appHost;
        }

        public Task<IEnumerable<MediaSourceInfo>> GetMediaSources(BaseItem item, CancellationToken cancellationToken)
        {
            if (item.SourceType == SourceType.LiveTV)
            {
                var activeRecordingInfo = _liveTvManager.GetActiveRecordingInfo(item.Path);

                if (string.IsNullOrEmpty(item.Path) || activeRecordingInfo != null)
                {
                    return GetMediaSourcesInternal(item, activeRecordingInfo, cancellationToken);
                }
            }

            return Task.FromResult(Enumerable.Empty<MediaSourceInfo>());
        }

        private async Task<IEnumerable<MediaSourceInfo>> GetMediaSourcesInternal(BaseItem item, ActiveRecordingInfo activeRecordingInfo, CancellationToken cancellationToken)
        {
            IEnumerable<MediaSourceInfo> sources;

            var forceRequireOpening = false;

            try
            {
                if (activeRecordingInfo != null)
                {
                    sources = await EmbyTV.EmbyTV.Current.GetRecordingStreamMediaSources(activeRecordingInfo, cancellationToken)
                        .ConfigureAwait(false);
                }
                else
                {
                    sources = await _liveTvManager.GetChannelMediaSources(item, cancellationToken)
                        .ConfigureAwait(false);
                }
            }
            catch (NotImplementedException)
            {
                sources = _mediaSourceManager.GetStaticMediaSources(item, false);

                forceRequireOpening = true;
            }

            var list = sources.ToList();

            foreach (var source in list)
            {
                source.Type = MediaSourceType.Default;
                source.BufferMs ??= 1500;

                if (source.RequiresOpening || forceRequireOpening)
                {
                    source.RequiresOpening = true;
                }

                if (source.RequiresOpening)
                {
                    var openKeys = new List<string>
                    {
                        item.GetType().Name,
                        item.Id.ToString("N", CultureInfo.InvariantCulture),
                        source.Id ?? string.Empty
                    };

                    source.OpenToken = string.Join(StreamIdDelimiter, openKeys);
                }

                // Dummy this up so that direct play checks can still run
                if (string.IsNullOrEmpty(source.Path) && source.Protocol == MediaProtocol.Http)
                {
<<<<<<< HEAD
                    source.Path = _appHost.GetLoopbackHttpApiUrl();
=======
                    source.Path = _appHost.GetUrlForUseByHttpApi();
>>>>>>> 417a7011
                }
            }

            _logger.LogDebug("MediaSources: {@MediaSources}", list);

            return list;
        }

        /// <inheritdoc />
        public async Task<ILiveStream> OpenMediaSource(string openToken, List<ILiveStream> currentLiveStreams, CancellationToken cancellationToken)
        {
            var keys = openToken.Split(StreamIdDelimiter, 3);
            var mediaSourceId = keys.Length >= 3 ? keys[2] : null;

            var info = await _liveTvManager.GetChannelStream(keys[1], mediaSourceId, currentLiveStreams, cancellationToken).ConfigureAwait(false);
            var liveStream = info.Item2;

            return liveStream;
        }
    }
}<|MERGE_RESOLUTION|>--- conflicted
+++ resolved
@@ -102,11 +102,7 @@
                 // Dummy this up so that direct play checks can still run
                 if (string.IsNullOrEmpty(source.Path) && source.Protocol == MediaProtocol.Http)
                 {
-<<<<<<< HEAD
-                    source.Path = _appHost.GetLoopbackHttpApiUrl();
-=======
                     source.Path = _appHost.GetUrlForUseByHttpApi();
->>>>>>> 417a7011
                 }
             }
 
