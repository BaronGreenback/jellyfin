using System;
using System.Globalization;
using System.Text.Json;
using System.Text.Json.Serialization;

namespace MediaBrowser.Common.Json.Converters
{
    /// <summary>
    /// Converts a nullable struct or value to/from JSON.
    /// Required - some clients send an empty string.
    /// </summary>
    /// <typeparam name="TStruct">The struct type.</typeparam>
    public class JsonNullableStructConverter<TStruct> : JsonConverter<TStruct?>
        where TStruct : struct
    {
        /// <inheritdoc />
        public override TStruct? Read(ref Utf8JsonReader reader, Type typeToConvert, JsonSerializerOptions options)
        {
<<<<<<< HEAD
            if (reader.TokenType == JsonTokenType.String)
=======
            if (reader.TokenType == JsonTokenType.Null)
            {
                return null;
            }

            // Token is empty string.
            if (reader.TokenType == JsonTokenType.String && ((reader.HasValueSequence && reader.ValueSequence.IsEmpty) || reader.ValueSpan.IsEmpty))
>>>>>>> 10d48b06
            {
                // Handle empty string.
                if ((reader.HasValueSequence && reader.ValueSequence.IsEmpty) || reader.ValueSpan.IsEmpty)
                {
                    return null;
                }

                string numberString = reader.GetString();

                if (typeToConvert == typeof(long) || typeToConvert == typeof(long?))
                {
                    return (T)(IConvertible)long.Parse(numberString, CultureInfo.InvariantCulture);
                }

<<<<<<< HEAD
                return (T)(IConvertible)int.Parse(numberString, CultureInfo.InvariantCulture);
            }
            else
            {
                return _baseJsonConverter.Read(ref reader, typeToConvert, options);
            }
=======
            return JsonSerializer.Deserialize<TStruct>(ref reader, options);
>>>>>>> 10d48b06
        }

        /// <inheritdoc />
        public override void Write(Utf8JsonWriter writer, TStruct? value, JsonSerializerOptions options)
        {
            if (value.HasValue)
            {
                JsonSerializer.Serialize(writer, value.Value, options);
            }
            else
            {
                writer.WriteNullValue();
            }
        }
    }
}<|MERGE_RESOLUTION|>--- conflicted
+++ resolved
@@ -1,5 +1,4 @@
-using System;
-using System.Globalization;
+﻿using System;
 using System.Text.Json;
 using System.Text.Json.Serialization;
 
@@ -16,9 +15,6 @@
         /// <inheritdoc />
         public override TStruct? Read(ref Utf8JsonReader reader, Type typeToConvert, JsonSerializerOptions options)
         {
-<<<<<<< HEAD
-            if (reader.TokenType == JsonTokenType.String)
-=======
             if (reader.TokenType == JsonTokenType.Null)
             {
                 return null;
@@ -26,31 +22,11 @@
 
             // Token is empty string.
             if (reader.TokenType == JsonTokenType.String && ((reader.HasValueSequence && reader.ValueSequence.IsEmpty) || reader.ValueSpan.IsEmpty))
->>>>>>> 10d48b06
             {
-                // Handle empty string.
-                if ((reader.HasValueSequence && reader.ValueSequence.IsEmpty) || reader.ValueSpan.IsEmpty)
-                {
-                    return null;
-                }
+                return null;
+            }
 
-                string numberString = reader.GetString();
-
-                if (typeToConvert == typeof(long) || typeToConvert == typeof(long?))
-                {
-                    return (T)(IConvertible)long.Parse(numberString, CultureInfo.InvariantCulture);
-                }
-
-<<<<<<< HEAD
-                return (T)(IConvertible)int.Parse(numberString, CultureInfo.InvariantCulture);
-            }
-            else
-            {
-                return _baseJsonConverter.Read(ref reader, typeToConvert, options);
-            }
-=======
             return JsonSerializer.Deserialize<TStruct>(ref reader, options);
->>>>>>> 10d48b06
         }
 
         /// <inheritdoc />
