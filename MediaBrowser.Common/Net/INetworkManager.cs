#nullable enable
using System;
using System.Collections.Generic;
using System.Collections.ObjectModel;
using System.Net;
using System.Net.NetworkInformation;
using MediaBrowser.Common.Net;
using Microsoft.AspNetCore.Http;

namespace MediaBrowser.Common.Net
{
    /// <summary>
    /// Interface for the NetworkManager class.
    /// </summary>
    public interface INetworkManager
    {
        /// <summary>
        /// Event triggered on network changes.
        /// </summary>
        event EventHandler NetworkChanged;

        /// <summary>
        /// Gets the published server urls list.
        /// </summary>
        Dictionary<IPNetAddress, string> PublishedServerUrls { get; }

        /// <summary>
        /// Gets a value indicating whether is all IPv6 interfaces are trusted as internal.
        /// </summary>
        bool TrustAllIP6Interfaces { get; }

        /// <summary>
        /// Gets a value indicating whether iP6 is enabled.
        /// </summary>
        bool IsIP6Enabled { get; }

        /// <summary>
        /// Gets a value indicating whether iP4 is enabled.
        /// </summary>
        bool IsIP4Enabled { get; }

        /// <summary>
        /// Gets the remote address filter.
        /// </summary>
        /// <returns>Array of network addresses.</returns>
        IPNetAddress[] RemoteAddressFilter();

        /// <summary>
        /// Calculates the list of interfaces to use for Kestrel.
        /// </summary>
        /// <returns>A Collection{IPNetAddress} object containing all the interfaces to bind.
        /// If all the interfaces are specified, and none are excluded, it returns zero items
        /// to represent any address.</returns>
        IEnumerable<IPNetAddress> GetAllBindInterfaces();

        /// <summary>
        /// Returns a collection containing the loopback interfaces.
        /// </summary>
        /// <returns>Collection{IPNetAddress}.</returns>
        IPNetAddress[] GetLoopbacks();

        /// <summary>
        /// Retrieves the bind address to use in system url's. (Server Discovery, PlayTo, LiveTV, SystemInfo)
        /// If no bind addresses are specified, an internal interface address is selected.
        /// The priority of selection is as follows:-
        ///
        /// The value contained in the startup parameter --published-server-url.
        ///
        /// If the user specified custom subnet overrides, the correct subnet for the source address.
        ///
        /// If the user specified bind interfaces to use:-
        ///  The bind interface that contains the source subnet.
        ///  The first bind interface specified that suits best first the source's endpoint. eg. external or internal.
        ///
        /// If the source is from a public subnet address range and the user hasn't specified any bind addresses:-
        ///  The first public interface that isn't a loopback and contains the source subnet.
        ///  The first public interface that isn't a loopback. Priority is given to interfaces with gateways.
        ///  An internal interface if there are no public ip addresses.
        ///
        /// If the source is from a private subnet address range and the user hasn't specified any bind addresses:-
        ///  The first private interface that contains the source subnet.
        ///  The first private interface that isn't a loopback. Priority is given to interfaces with gateways.
        ///
        /// If no interfaces meet any of these criteria, then a loopback address is returned.
        ///
        /// Interface that have been specifically excluded from binding are not used in any of the calculations.
        /// </summary>
        /// <param name="source">Source of the request.</param>
        /// <param name="port">Optional port returned, if it's part of an override.</param>
        /// <returns>IP Address to use, or loopback address if all else fails.</returns>
        string GetBindInterface(IPNetAddress source, out int? port);

        /// <summary>
        /// Retrieves the bind address to use in system url's. (Server Discovery, PlayTo, LiveTV, SystemInfo)
        /// If no bind addresses are specified, an internal interface address is selected.
        /// (See <see cref="GetBindInterface(IPNetAddress, out int?)"/>.
        /// </summary>
        /// <param name="source">Source of the request.</param>
        /// <param name="port">Optional port returned, if it's part of an override.</param>
        /// <returns>IP Address to use, or loopback address if all else fails.</returns>
        string GetBindInterface(HttpRequest source, out int? port);

        /// <summary>
        /// Retrieves the bind address to use in system url's. (Server Discovery, PlayTo, LiveTV, SystemInfo)
        /// If no bind addresses are specified, an internal interface address is selected.
        /// (See <see cref="GetBindInterface(IPNetAddress, out int?)"/>.
        /// </summary>
        /// <param name="source">IP address of the request.</param>
        /// <param name="port">Optional port returned, if it's part of an override.</param>
        /// <returns>IP Address to use, or loopback address if all else fails.</returns>
        string GetBindInterface(IPAddress source, out int? port);

        /// <summary>
        /// Retrieves the bind address to use in system url's. (Server Discovery, PlayTo, LiveTV, SystemInfo)
        /// If no bind addresses are specified, an internal interface address is selected.
        /// (See <see cref="GetBindInterface(IPNetAddress, out int?)"/>.
        /// </summary>
        /// <param name="source">Source of the request.</param>
        /// <param name="port">Optional port returned, if it's part of an override.</param>
        /// <returns>IP Address to use, or loopback address if all else fails.</returns>
        string GetBindInterface(string source, out int? port);

        /// <summary>
        /// Get a list of all the MAC addresses associated with active interfaces.
        /// </summary>
        /// <returns>List of MAC addresses.</returns>
        IReadOnlyCollection<PhysicalAddress> GetMacAddresses();

        /// <summary>
        /// Checks to see if the IP Address provided matches an interface that has a gateway.
        /// </summary>
        /// <param name="addressObj">IP to check. Can be an IPAddress or an IPNetAddress.</param>
        /// <returns>Result of the check.</returns>
        bool IsGatewayInterface(IPNetAddress? addressObj);

        /// <summary>
        /// Checks to see if the IP Address provided matches an interface that has a gateway.
        /// </summary>
        /// <param name="addressObj">IP to check. Can be an IPAddress or an IPNetAddress.</param>
        /// <returns>Result of the check.</returns>
        bool IsGatewayInterface(IPAddress? addressObj);

        /// <summary>
        /// Returns true if the address is a private address.
        /// The configuration option TrustIP6Interfaces overrides this functions behaviour.
        /// </summary>
        /// <param name="address">Address to check.</param>
        /// <returns>True or False.</returns>
        bool IsPrivateAddressRange(IPNetAddress address);

        /// <summary>
        /// Returns true if the address is part of the user defined LAN.
        /// The configuration option TrustIP6Interfaces overrides this functions behaviour.
        /// </summary>
        /// <param name="address">IP to check.</param>
        /// <returns>True if endpoint is within the LAN range.</returns>
        bool IsInLocalNetwork(string address);

        /// <summary>
        /// Returns true if the address is part of the user defined LAN.
        /// The configuration option TrustIP6Interfaces overrides this functions behaviour.
        /// </summary>
        /// <param name="address">IP to check.</param>
        /// <returns>True if endpoint is within the LAN range.</returns>
        bool IsInLocalNetwork(IPNetAddress address);

        /// <summary>
        /// Returns true if the address is part of the user defined LAN.
        /// The configuration option TrustIP6Interfaces overrides this functions behaviour.
        /// </summary>
        /// <param name="address">IP to check.</param>
        /// <returns>True if endpoint is within the LAN range.</returns>
        bool IsInLocalNetwork(IPAddress address);

        /// <summary>
        /// Attempts to convert the token to an IP address, permitting for interface descriptions and indexes.
        /// eg. "eth1", or "TP-LINK Wireless USB Adapter".
        /// </summary>
        /// <param name="token">Token to parse.</param>
        /// <param name="result">Resultant object's ip addresses, if successful.</param>
        /// <returns>Success of the operation.</returns>
        bool TryParseInterface(string token, out Collection<IPNetAddress>? result);

        /// <summary>
        /// Parses an array of strings into a Collection{IPNetAddress}.
        /// </summary>
        /// <param name="values">Values to parse.</param>
        /// <param name="negated">When true, only include values beginning with !. When false, ignore ! values.</param>
        /// <returns>IPCollection object containing the value strings.</returns>
        Collection<IPNetAddress> CreateIPCollection(string[] values, bool negated = false);

        /// <summary>
        /// Returns all the internal Bind interface addresses.
        /// </summary>
        /// <returns>An internal list of interfaces addresses.</returns>
        IPNetAddress[] GetInternalBindAddresses();

        /// <summary>
        /// Checks to see if an IP address is still a valid interface address.
        /// </summary>
        /// <param name="address">IP address to check.</param>
        /// <returns>True if it is.</returns>
        bool IsValidInterfaceAddress(IPAddress address);
<<<<<<< HEAD
=======

        /// <summary>
        /// Returns true if the IP address is in the excluded list.
        /// </summary>
        /// <param name="ip">IP to check.</param>
        /// <returns>True if excluded.</returns>
        bool IsExcluded(IPAddress ip);

        /// <summary>
        /// Returns true if the IP address is in the excluded list.
        /// </summary>
        /// <param name="ip">IP to check.</param>
        /// <returns>True if excluded.</returns>
        bool IsExcluded(EndPoint ip);

        /// <summary>
        /// Gets the filtered LAN ip addresses.
        /// </summary>
        /// <param name="filter">Optional filter for the list.</param>
        /// <returns>Returns a filtered list of LAN addresses.</returns>
        Collection<IPObject> GetFilteredLANSubnets(Collection<IPObject>? filter = null);

        /// <summary>
        /// Checks to see if <paramref name="remoteIp"/> has access.
        /// </summary>
        /// <param name="remoteIp">IP Address of client.</param>
        /// <returns><b>True</b> if has access, otherwise <b>false</b>.</returns>
        bool HasRemoteAccess(IPAddress remoteIp);
>>>>>>> 7c51d0a5
    }
}<|MERGE_RESOLUTION|>--- conflicted
+++ resolved
@@ -201,29 +201,6 @@
         /// <param name="address">IP address to check.</param>
         /// <returns>True if it is.</returns>
         bool IsValidInterfaceAddress(IPAddress address);
-<<<<<<< HEAD
-=======
-
-        /// <summary>
-        /// Returns true if the IP address is in the excluded list.
-        /// </summary>
-        /// <param name="ip">IP to check.</param>
-        /// <returns>True if excluded.</returns>
-        bool IsExcluded(IPAddress ip);
-
-        /// <summary>
-        /// Returns true if the IP address is in the excluded list.
-        /// </summary>
-        /// <param name="ip">IP to check.</param>
-        /// <returns>True if excluded.</returns>
-        bool IsExcluded(EndPoint ip);
-
-        /// <summary>
-        /// Gets the filtered LAN ip addresses.
-        /// </summary>
-        /// <param name="filter">Optional filter for the list.</param>
-        /// <returns>Returns a filtered list of LAN addresses.</returns>
-        Collection<IPObject> GetFilteredLANSubnets(Collection<IPObject>? filter = null);
 
         /// <summary>
         /// Checks to see if <paramref name="remoteIp"/> has access.
@@ -231,6 +208,5 @@
         /// <param name="remoteIp">IP Address of client.</param>
         /// <returns><b>True</b> if has access, otherwise <b>false</b>.</returns>
         bool HasRemoteAccess(IPAddress remoteIp);
->>>>>>> 7c51d0a5
     }
 }