using System;
using System.Collections.Generic;
using System.Collections.ObjectModel;
using System.Net;

namespace MediaBrowser.Common.Net
{
    /// <summary>
    /// Defines the <see cref="NetworkExtensions" />.
    /// </summary>
    public static class NetworkExtensions
    {
        /// <summary>
        /// Add an address to the collection.
        /// </summary>
        /// <param name="source">The <see cref="Collection{IPNetAddress}"/>.</param>
        /// <param name="ip">Item to add.</param>
        public static void AddItem(this Collection<IPNetAddress> source, IPAddress ip)
        {
            if (!source.ContainsAddress(ip))
            {
                source.Add(new IPNetAddress(ip, 32));
            }
        }

        /// <summary>
        /// Adds a network to the collection.
        /// </summary>
        /// <param name="source">The <see cref="Collection{IPNetAddress}"/>.</param>
        /// <param name="item">Item to add.</param>
<<<<<<< HEAD
        public static void AddItem(this Collection<IPNetAddress> source, IPNetAddress item)
=======
        /// <param name="itemsAreNetworks">If <c>true</c> the values are treated as subnets.
        /// If <b>false</b> items are addresses.</param>
        public static void AddItem(this Collection<IPObject> source, IPObject item, bool itemsAreNetworks = true)
>>>>>>> 1361ccd9
        {
            if (!source.ContainsAddress(item) || !itemsAreNetworks)
            {
                source.Add(item);
            }
        }

        /// <summary>
        /// Converts this object to a string.
        /// </summary>
        /// <param name="source">The <see cref="IEnumerable{IPNetAddress}"/>.</param>
        /// <returns>Returns a string representation of this object.</returns>
        public static string AsString(this IEnumerable<IPNetAddress> source)
        {
            return $"[{string.Join(',', source)}]";
        }

        /// <summary>
        /// Returns true if the collection contains an item with the ip address,
        /// or the ip address falls within any of the collection's network ranges.
        /// </summary>
        /// <param name="source">The <see cref="IEnumerable{IPNetAddress}"/>.</param>
        /// <param name="item">The item to look for.</param>
        /// <returns>True if the collection contains the item.</returns>
        public static bool ContainsAddress(this IEnumerable<IPNetAddress> source, IPAddress item)
        {
            if (item == null)
            {
                throw new ArgumentNullException(nameof(item));
            }

            if (item.IsIPv4MappedToIPv6)
            {
                item = item.MapToIPv4();
            }

            foreach (var i in source)
            {
                if (i.Contains(item))
                {
                    return true;
                }
            }

            return false;
        }

        /// <summary>
        /// Returns true if the collection contains an item with the ip address,
        /// or the ip address falls within any of the collection's network ranges.
        /// </summary>
        /// <param name="source">The <see cref="IEnumerable{IPNetAddress}"/>.</param>
        /// <param name="item">The item to look for.</param>
        /// <returns>True if the collection contains the item.</returns>
        public static bool ContainsAddress(this IEnumerable<IPNetAddress> source, IPNetAddress item)
        {
            if (item == null)
            {
                throw new ArgumentNullException(nameof(item));
            }

            foreach (var i in source)
            {
                if (i.Contains(item))
                {
                    return true;
                }
            }

            return false;
        }

        /// <summary>
        /// Compares two Collection{IPNetAddress} objects. The order is ignored.
        /// </summary>
        /// <param name="source">The <see cref="Collection{IPNetAddress}"/>.</param>
        /// <param name="dest">Item to compare to.</param>
        /// <returns>True if both are equal.</returns>
        public static bool Compare(this Collection<IPNetAddress> source, Collection<IPNetAddress> dest)
        {
            if (dest == null || source.Count != dest.Count)
            {
                return false;
            }

            foreach (var sourceItem in source)
            {
                bool found = false;
                foreach (var destItem in dest)
                {
                    if (sourceItem.Equals(destItem))
                    {
                        found = true;
                        break;
                    }
                }

                if (!found)
                {
                    return false;
                }
            }

            return true;
        }

        /// <summary>
        /// Returns a collection containing the subnets of this collection given.
        /// </summary>
        /// <param name="source">The <see cref="Collection{IPNetAddress}"/>.</param>
        /// <returns>Collection{IPNetAddress} object containing the subnets.</returns>
        public static Collection<IPNetAddress> AsNetworkAddresses(this Collection<IPNetAddress> source)
        {
            if (source == null)
            {
                throw new ArgumentNullException(nameof(source));
            }

            Collection<IPNetAddress> res = new Collection<IPNetAddress>();

            foreach (IPNetAddress i in source)
            {
                if (i is IPHost ipHost)
                {
                    // Flatten out IPHost and add all its ip addresses.
                    foreach (var addr in ipHost.GetAddresses())
                    {
                        IPNetAddress host = new IPNetAddress(addr)
                        {
                            Tag = i.Tag
                        };

                        res.AddItem(host);
                    }
                }
                else
                {
                    // Add the subnet calculated from the interface address/mask.
                    res.AddItem(i.NetworkAddress);
                }
            }

            return res;
        }

        /// <summary>
        /// Excludes all the items from this list that are found in excludeList.
        /// </summary>
        /// <param name="source">The <see cref="IEnumerable{IPNetAddress}"/>.</param>
        /// <param name="excludeList">Items to exclude.</param>
        /// <param name="isNetwork">Collection is a network collection.</param>
        /// <returns>A new collection, with the items excluded.</returns>
<<<<<<< HEAD
        public static Collection<IPNetAddress> Exclude(this IList<IPNetAddress> source, IEnumerable<IPNetAddress> excludeList)
=======
        public static Collection<IPObject> Exclude(this Collection<IPObject> source, Collection<IPObject> excludeList, bool isNetwork)
>>>>>>> 1361ccd9
        {
            if (excludeList == null)
            {
                return new Collection<IPNetAddress>(source);
            }

            Collection<IPNetAddress> results = new Collection<IPNetAddress>();

            bool found;
            foreach (var outer in source)
            {
                found = false;

                foreach (var inner in excludeList)
                {
                    if (outer.Equals(inner))
                    {
                        found = true;
                        break;
                    }
                }

                if (!found)
                {
                    results.AddItem(outer, isNetwork);
                }
            }

            return results;
        }

        /// <summary>
        /// Returns all items that co-exist in this object and target.
        /// </summary>
        /// <param name="source">The <see cref="Collection{IPNetAddress}"/>.</param>
        /// <param name="target">Collection to compare with.</param>
        /// <returns>A collection containing all the matches.</returns>
        public static Collection<IPNetAddress> Union(this Collection<IPNetAddress> source, Collection<IPNetAddress> target)
        {
            if (source.Count == 0)
            {
                return new Collection<IPNetAddress>();
            }

            if (target == null)
            {
                throw new ArgumentNullException(nameof(target));
            }

            Collection<IPNetAddress> nc = new Collection<IPNetAddress>();

            foreach (IPNetAddress i in source)
            {
                if (target.ContainsAddress(i))
                {
                    nc.AddItem(i);
                }
            }

            return nc;
        }
    }
}<|MERGE_RESOLUTION|>--- conflicted
+++ resolved
@@ -11,32 +11,15 @@
     public static class NetworkExtensions
     {
         /// <summary>
-        /// Add an address to the collection.
-        /// </summary>
-        /// <param name="source">The <see cref="Collection{IPNetAddress}"/>.</param>
-        /// <param name="ip">Item to add.</param>
-        public static void AddItem(this Collection<IPNetAddress> source, IPAddress ip)
-        {
-            if (!source.ContainsAddress(ip))
-            {
-                source.Add(new IPNetAddress(ip, 32));
-            }
-        }
-
-        /// <summary>
         /// Adds a network to the collection.
         /// </summary>
         /// <param name="source">The <see cref="Collection{IPNetAddress}"/>.</param>
         /// <param name="item">Item to add.</param>
-<<<<<<< HEAD
-        public static void AddItem(this Collection<IPNetAddress> source, IPNetAddress item)
-=======
         /// <param name="itemsAreNetworks">If <c>true</c> the values are treated as subnets.
         /// If <b>false</b> items are addresses.</param>
-        public static void AddItem(this Collection<IPObject> source, IPObject item, bool itemsAreNetworks = true)
->>>>>>> 1361ccd9
-        {
-            if (!source.ContainsAddress(item) || !itemsAreNetworks)
+        public static void AddItem(this Collection<IPNetAddress> source, IPNetAddress item, bool itemsAreNetworks)
+        {
+            if (!itemsAreNetworks || !source.ContainsAddress(item))
             {
                 source.Add(item);
             }
@@ -108,14 +91,14 @@
         }
 
         /// <summary>
-        /// Compares two Collection{IPNetAddress} objects. The order is ignored.
+        /// Compares two IEnumerable{IPNetAddress} objects. The order is ignored.
         /// </summary>
         /// <param name="source">The <see cref="Collection{IPNetAddress}"/>.</param>
         /// <param name="dest">Item to compare to.</param>
         /// <returns>True if both are equal.</returns>
-        public static bool Compare(this Collection<IPNetAddress> source, Collection<IPNetAddress> dest)
-        {
-            if (dest == null || source.Count != dest.Count)
+        public static bool Compare(this IEnumerable<IPNetAddress> source, IEnumerable<IPNetAddress> dest)
+        {
+            if (dest == null)
             {
                 return false;
             }
@@ -144,16 +127,16 @@
         /// <summary>
         /// Returns a collection containing the subnets of this collection given.
         /// </summary>
-        /// <param name="source">The <see cref="Collection{IPNetAddress}"/>.</param>
+        /// <param name="source">The <see cref="IEnumerable{IPNetAddress}"/>.</param>
         /// <returns>Collection{IPNetAddress} object containing the subnets.</returns>
-        public static Collection<IPNetAddress> AsNetworkAddresses(this Collection<IPNetAddress> source)
+        public static Collection<IPNetAddress> AsNetworkAddresses(this IEnumerable<IPNetAddress> source)
         {
             if (source == null)
             {
                 throw new ArgumentNullException(nameof(source));
             }
 
-            Collection<IPNetAddress> res = new Collection<IPNetAddress>();
+            Collection<IPNetAddress> result = new Collection<IPNetAddress>();
 
             foreach (IPNetAddress i in source)
             {
@@ -167,35 +150,31 @@
                             Tag = i.Tag
                         };
 
-                        res.AddItem(host);
+                        result.AddItem(host, true);
                     }
                 }
                 else
                 {
                     // Add the subnet calculated from the interface address/mask.
-                    res.AddItem(i.NetworkAddress);
-                }
-            }
-
-            return res;
+                    result.AddItem(i.Network, true);
+                }
+            }
+
+            return result;
         }
 
         /// <summary>
         /// Excludes all the items from this list that are found in excludeList.
         /// </summary>
-        /// <param name="source">The <see cref="IEnumerable{IPNetAddress}"/>.</param>
+        /// <param name="source">The <see cref="Collection{IPNetAddress}"/>.</param>
         /// <param name="excludeList">Items to exclude.</param>
         /// <param name="isNetwork">Collection is a network collection.</param>
         /// <returns>A new collection, with the items excluded.</returns>
-<<<<<<< HEAD
-        public static Collection<IPNetAddress> Exclude(this IList<IPNetAddress> source, IEnumerable<IPNetAddress> excludeList)
-=======
-        public static Collection<IPObject> Exclude(this Collection<IPObject> source, Collection<IPObject> excludeList, bool isNetwork)
->>>>>>> 1361ccd9
+        public static IEnumerable<IPNetAddress> Exclude(this IEnumerable<IPNetAddress> source, IEnumerable<IPNetAddress> excludeList, bool isNetwork)
         {
             if (excludeList == null)
             {
-                return new Collection<IPNetAddress>(source);
+                return new Collection<IPNetAddress>((IList<IPNetAddress>)source);
             }
 
             Collection<IPNetAddress> results = new Collection<IPNetAddress>();
@@ -229,7 +208,7 @@
         /// <param name="source">The <see cref="Collection{IPNetAddress}"/>.</param>
         /// <param name="target">Collection to compare with.</param>
         /// <returns>A collection containing all the matches.</returns>
-        public static Collection<IPNetAddress> Union(this Collection<IPNetAddress> source, Collection<IPNetAddress> target)
+        public static Collection<IPNetAddress> ThatAreContainedInNetworks(this Collection<IPNetAddress> source, Collection<IPNetAddress> target)
         {
             if (source.Count == 0)
             {
@@ -241,17 +220,17 @@
                 throw new ArgumentNullException(nameof(target));
             }
 
-            Collection<IPNetAddress> nc = new Collection<IPNetAddress>();
+            var results = new Collection<IPNetAddress>();
 
             foreach (IPNetAddress i in source)
             {
                 if (target.ContainsAddress(i))
                 {
-                    nc.AddItem(i);
-                }
-            }
-
-            return nc;
+                    results.AddItem(i, true);
+                }
+            }
+
+            return results;
         }
     }
 }