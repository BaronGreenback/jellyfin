--- conflicted
+++ resolved
@@ -167,12 +167,10 @@
 
                     opts.OutputFormatters.Add(new CssOutputFormatter());
                     opts.OutputFormatters.Add(new XmlOutputFormatter());
-<<<<<<< HEAD
+
                     opts.InputFormatters.Add(new XmlSerializerInputFormatter(opts));
 
                     opts.ModelBinderProviders.Insert(0, new CommaDelimitedArrayModelBinderProvider());
-=======
->>>>>>> ad262fe8
                 })
 
                 // Clear app parts to avoid other assemblies being picked up
