#pragma warning disable CS1591
#pragma warning disable SA1402
#pragma warning disable SA1600
#pragma warning disable SA1649

using System;
using System.Buffers;
using System.Collections.Generic;
using System.Globalization;
using System.Text.Json;
using System.Linq;
using System.Threading;
using System.Threading.Tasks;
using MediaBrowser.Common.Net;
using MediaBrowser.Controller.Configuration;
using MediaBrowser.Controller.Devices;
using MediaBrowser.Controller.Entities;
using MediaBrowser.Controller.Entities.Audio;
using MediaBrowser.Controller.Library;
using MediaBrowser.Controller.MediaEncoding;
using MediaBrowser.Controller.Net;
using MediaBrowser.Model.Dlna;
using MediaBrowser.Model.Dto;
using MediaBrowser.Model.Entities;
using MediaBrowser.Model.MediaInfo;
using MediaBrowser.Model.Serialization;
using MediaBrowser.Model.Services;
using MediaBrowser.Model.Session;
using Microsoft.Extensions.Logging;

namespace MediaBrowser.Api.Playback
{
    [Route("/Items/{Id}/PlaybackInfo", "GET", Summary = "Gets live playback media info for an item")]
    public class GetPlaybackInfo : IReturn<PlaybackInfoResponse>
    {
        [ApiMember(Name = "Id", Description = "Item Id", IsRequired = true, DataType = "string", ParameterType = "path", Verb = "GET")]
        public Guid Id { get; set; }

        [ApiMember(Name = "UserId", Description = "User Id", IsRequired = true, DataType = "string", ParameterType = "query", Verb = "GET")]
        public Guid UserId { get; set; }
    }

    [Route("/Items/{Id}/PlaybackInfo", "POST", Summary = "Gets live playback media info for an item")]
    public class GetPostedPlaybackInfo : PlaybackInfoRequest, IReturn<PlaybackInfoResponse>
    {
    }

    [Route("/LiveStreams/Open", "POST", Summary = "Opens a media source")]
    public class OpenMediaSource : LiveStreamRequest, IReturn<LiveStreamResponse>
    {
    }

    [Route("/LiveStreams/Close", "POST", Summary = "Closes a media source")]
    public class CloseMediaSource : IReturnVoid
    {
        [ApiMember(Name = "LiveStreamId", Description = "LiveStreamId", IsRequired = true, DataType = "string", ParameterType = "path", Verb = "POST")]
        public string LiveStreamId { get; set; }
    }

    [Route("/Playback/BitrateTest", "GET")]
    public class GetBitrateTestBytes
    {
        [ApiMember(Name = "Size", Description = "Size", IsRequired = true, DataType = "int", ParameterType = "query", Verb = "GET")]
        public int Size { get; set; }

        public GetBitrateTestBytes()
        {
            // 100k
            Size = 102400;
        }
    }

    [Authenticated]
    public class MediaInfoService : BaseApiService
    {
        private readonly IMediaSourceManager _mediaSourceManager;
        private readonly IDeviceManager _deviceManager;
        private readonly ILibraryManager _libraryManager;
        private readonly INetworkManager _networkManager;
        private readonly IMediaEncoder _mediaEncoder;
        private readonly IUserManager _userManager;
        private readonly IAuthorizationContext _authContext;

        public MediaInfoService(
            ILogger logger,
            IServerConfigurationManager serverConfigurationManager,
            IHttpResultFactory httpResultFactory,
            IMediaSourceManager mediaSourceManager,
            IDeviceManager deviceManager,
            ILibraryManager libraryManager,
            INetworkManager networkManager,
            IMediaEncoder mediaEncoder,
            IUserManager userManager,
            IAuthorizationContext authContext)
            : base(logger, serverConfigurationManager, httpResultFactory)
        {
            _mediaSourceManager = mediaSourceManager;
            _deviceManager = deviceManager;
            _libraryManager = libraryManager;
            _networkManager = networkManager;
            _mediaEncoder = mediaEncoder;
            _userManager = userManager;
            _authContext = authContext;
        }

        public object Get(GetBitrateTestBytes request)
        {
            const int MaxSize = 10_000_000;

            var size = request.Size;

            if (size <= 0)
            {
                throw new ArgumentException($"The requested size ({size}) is equal to or smaller than 0.", nameof(request));
            }

            if (size > MaxSize)
            {
                throw new ArgumentException($"The requested size ({size}) is larger than the max allowed value ({MaxSize}).", nameof(request));
            }

            byte[] buffer = ArrayPool<byte>.Shared.Rent(size);
            try
            {
                new Random().NextBytes(buffer);
                return ResultFactory.GetResult(null, buffer, "application/octet-stream");
            }
            finally
            {
                ArrayPool<byte>.Shared.Return(buffer);
            }
        }

        public async Task<object> Get(GetPlaybackInfo request)
        {
            var result = await GetPlaybackInfo(request.Id, request.UserId, new[] { MediaType.Audio, MediaType.Video }).ConfigureAwait(false);
            return ToOptimizedResult(result);
        }

        public async Task<object> Post(OpenMediaSource request)
        {
            var result = await OpenMediaSource(request).ConfigureAwait(false);

            return ToOptimizedResult(result);
        }

        private async Task<LiveStreamResponse> OpenMediaSource(OpenMediaSource request)
        {
            var authInfo = _authContext.GetAuthorizationInfo(Request);

            var result = await _mediaSourceManager.OpenLiveStream(request, CancellationToken.None).ConfigureAwait(false);

            var profile = request.DeviceProfile;
            if (profile == null)
            {
                var caps = _deviceManager.GetCapabilities(authInfo.DeviceId);
                if (caps != null)
                {
                    profile = caps.DeviceProfile;
                }
            }

            if (profile != null)
            {
                var item = _libraryManager.GetItemById(request.ItemId);

                SetDeviceSpecificData(item, result.MediaSource, profile, authInfo, request.MaxStreamingBitrate,
                    request.StartTimeTicks ?? 0, result.MediaSource.Id, request.AudioStreamIndex,
                    request.SubtitleStreamIndex, request.MaxAudioChannels, request.PlaySessionId, request.UserId, request.EnableDirectPlay, true, request.EnableDirectStream, true, true, true);
            }
            else
            {
                if (!string.IsNullOrWhiteSpace(result.MediaSource.TranscodingUrl))
                {
                    result.MediaSource.TranscodingUrl += "&LiveStreamId=" + result.MediaSource.LiveStreamId;
                }
            }

            if (result.MediaSource != null)
            {
                NormalizeMediaSourceContainer(result.MediaSource, profile, DlnaProfileType.Video);
            }

            return result;
        }

        public void Post(CloseMediaSource request)
        {
            _mediaSourceManager.CloseLiveStream(request.LiveStreamId).GetAwaiter().GetResult();
        }

        public async Task<PlaybackInfoResponse> GetPlaybackInfo(GetPostedPlaybackInfo request)
        {
            var authInfo = _authContext.GetAuthorizationInfo(Request);

            var profile = request.DeviceProfile;

            Logger.LogInformation("GetPostedPlaybackInfo profile: {@Profile}", profile);

            if (profile == null)
            {
                var caps = _deviceManager.GetCapabilities(authInfo.DeviceId);
                if (caps != null)
                {
                    profile = caps.DeviceProfile;
                }
            }

            var info = await GetPlaybackInfo(request.Id, request.UserId, new[] { MediaType.Audio, MediaType.Video }, request.MediaSourceId, request.LiveStreamId).ConfigureAwait(false);

            if (profile != null)
            {
                var mediaSourceId = request.MediaSourceId;

                SetDeviceSpecificData(request.Id, info, profile, authInfo, request.MaxStreamingBitrate ?? profile.MaxStreamingBitrate, request.StartTimeTicks ?? 0, mediaSourceId, request.AudioStreamIndex, request.SubtitleStreamIndex, request.MaxAudioChannels, request.UserId, request.EnableDirectPlay, true, request.EnableDirectStream, request.EnableTranscoding, request.AllowVideoStreamCopy, request.AllowAudioStreamCopy);
            }

            if (request.AutoOpenLiveStream)
            {
                var mediaSource = string.IsNullOrWhiteSpace(request.MediaSourceId) ? info.MediaSources.FirstOrDefault() : info.MediaSources.FirstOrDefault(i => string.Equals(i.Id, request.MediaSourceId, StringComparison.Ordinal));

                if (mediaSource != null && mediaSource.RequiresOpening && string.IsNullOrWhiteSpace(mediaSource.LiveStreamId))
                {
                    var openStreamResult = await OpenMediaSource(new OpenMediaSource
                    {
                        AudioStreamIndex = request.AudioStreamIndex,
                        DeviceProfile = request.DeviceProfile,
                        EnableDirectPlay = request.EnableDirectPlay,
                        EnableDirectStream = request.EnableDirectStream,
                        ItemId = request.Id,
                        MaxAudioChannels = request.MaxAudioChannels,
                        MaxStreamingBitrate = request.MaxStreamingBitrate,
                        PlaySessionId = info.PlaySessionId,
                        StartTimeTicks = request.StartTimeTicks,
                        SubtitleStreamIndex = request.SubtitleStreamIndex,
                        UserId = request.UserId,
                        OpenToken = mediaSource.OpenToken
                    }).ConfigureAwait(false);

                    info.MediaSources = new MediaSourceInfo[] { openStreamResult.MediaSource };
                }
            }

            if (info.MediaSources != null)
            {
                foreach (var mediaSource in info.MediaSources)
                {
                    NormalizeMediaSourceContainer(mediaSource, profile, DlnaProfileType.Video);
                }
            }

            return info;
        }

        private void NormalizeMediaSourceContainer(MediaSourceInfo mediaSource, DeviceProfile profile, DlnaProfileType type)
        {
            mediaSource.Container = StreamBuilder.NormalizeMediaSourceFormatIntoSingleContainer(mediaSource.Container, mediaSource.Path, profile, type);
        }

        public async Task<object> Post(GetPostedPlaybackInfo request)
        {
            var result = await GetPlaybackInfo(request).ConfigureAwait(false);

            return ToOptimizedResult(result);
        }

        private async Task<PlaybackInfoResponse> GetPlaybackInfo(Guid id, Guid userId, string[] supportedLiveMediaTypes, string mediaSourceId = null, string liveStreamId = null)
        {
            var user = _userManager.GetUserById(userId);
            var item = _libraryManager.GetItemById(id);
            var result = new PlaybackInfoResponse();

            MediaSourceInfo[] mediaSources;
            if (string.IsNullOrWhiteSpace(liveStreamId))
            {

                // TODO handle supportedLiveMediaTypes?
                var mediaSourcesList = await _mediaSourceManager.GetPlaybackMediaSources(item, user, true, true, CancellationToken.None).ConfigureAwait(false);

                if (string.IsNullOrWhiteSpace(mediaSourceId))
                {
                    mediaSources = mediaSourcesList.ToArray();
                }
                else
                {
                    mediaSources = mediaSourcesList
                        .Where(i => string.Equals(i.Id, mediaSourceId, StringComparison.OrdinalIgnoreCase))
                        .ToArray();
                }
            }
            else
            {
                var mediaSource = await _mediaSourceManager.GetLiveStream(liveStreamId, CancellationToken.None).ConfigureAwait(false);

                mediaSources = new MediaSourceInfo[] { mediaSource };
            }

            if (mediaSources.Length == 0)
            {
                result.MediaSources = Array.Empty<MediaSourceInfo>();

                if (!result.ErrorCode.HasValue)
                {
                    result.ErrorCode = PlaybackErrorCode.NoCompatibleStream;
                }
            }
            else
            {
                // Since we're going to be setting properties on MediaSourceInfos that come out of _mediaSourceManager, we should clone it
                // Should we move this directly into MediaSourceManager?
                result.MediaSources = JsonSerializer.Deserialize<MediaSourceInfo[]>(JsonSerializer.SerializeToUtf8Bytes(mediaSources));

                result.PlaySessionId = Guid.NewGuid().ToString("N", CultureInfo.InvariantCulture);
            }

            return result;
        }

        private void SetDeviceSpecificData(
            Guid itemId,
            PlaybackInfoResponse result,
            DeviceProfile profile,
            AuthorizationInfo auth,
            long? maxBitrate,
            long startTimeTicks,
            string mediaSourceId,
            int? audioStreamIndex,
            int? subtitleStreamIndex,
            int? maxAudioChannels,
            Guid userId,
            bool enableDirectPlay,
            bool forceDirectPlayRemoteMediaSource,
            bool enableDirectStream,
            bool enableTranscoding,
            bool allowVideoStreamCopy,
            bool allowAudioStreamCopy)
        {
            var item = _libraryManager.GetItemById(itemId);

            foreach (var mediaSource in result.MediaSources)
            {
                SetDeviceSpecificData(item, mediaSource, profile, auth, maxBitrate, startTimeTicks, mediaSourceId, audioStreamIndex, subtitleStreamIndex, maxAudioChannels, result.PlaySessionId, userId, enableDirectPlay, forceDirectPlayRemoteMediaSource, enableDirectStream, enableTranscoding, allowVideoStreamCopy, allowAudioStreamCopy);
            }

            SortMediaSources(result, maxBitrate);
        }

        private void SetDeviceSpecificData(
            BaseItem item,
            MediaSourceInfo mediaSource,
            DeviceProfile profile,
            AuthorizationInfo auth,
            long? maxBitrate,
            long startTimeTicks,
            string mediaSourceId,
            int? audioStreamIndex,
            int? subtitleStreamIndex,
            int? maxAudioChannels,
            string playSessionId,
            Guid userId,
            bool enableDirectPlay,
            bool forceDirectPlayRemoteMediaSource,
            bool enableDirectStream,
            bool enableTranscoding,
            bool allowVideoStreamCopy,
            bool allowAudioStreamCopy)
        {
            var streamBuilder = new StreamBuilder(_mediaEncoder, Logger);

            var options = new VideoOptions
            {
                MediaSources = new MediaSourceInfo[] { mediaSource },
                Context = EncodingContext.Streaming,
                DeviceId = auth.DeviceId,
                ItemId = item.Id,
                Profile = profile,
                MaxAudioChannels = maxAudioChannels
            };

            if (string.Equals(mediaSourceId, mediaSource.Id, StringComparison.OrdinalIgnoreCase))
            {
                options.MediaSourceId = mediaSourceId;
                options.AudioStreamIndex = audioStreamIndex;
                options.SubtitleStreamIndex = subtitleStreamIndex;
            }

            var user = _userManager.GetUserById(userId);

            if (!enableDirectPlay)
            {
                mediaSource.SupportsDirectPlay = false;
            }

            if (!enableDirectStream)
            {
                mediaSource.SupportsDirectStream = false;
            }

            if (!enableTranscoding)
            {
                mediaSource.SupportsTranscoding = false;
            }

            if (item is Audio)
            {
                Logger.LogInformation("User policy for {0}. EnableAudioPlaybackTranscoding: {1}", user.Name, user.Policy.EnableAudioPlaybackTranscoding);
            }
            else
            {
                Logger.LogInformation("User policy for {0}. EnablePlaybackRemuxing: {1} EnableVideoPlaybackTranscoding: {2} EnableAudioPlaybackTranscoding: {3}",
                    user.Name,
                    user.Policy.EnablePlaybackRemuxing,
                    user.Policy.EnableVideoPlaybackTranscoding,
                    user.Policy.EnableAudioPlaybackTranscoding);
            }

            // Beginning of Playback Determination: Attempt DirectPlay first
            if (mediaSource.SupportsDirectPlay)
            {
                if (mediaSource.IsRemote && forceDirectPlayRemoteMediaSource && user.Policy.ForceRemoteSourceTranscoding)
                {
                    mediaSource.SupportsDirectPlay = false;
                }
                else if (mediaSource.IsRemote && user.Policy.ForceRemoteSourceTranscoding)
                {
                    mediaSource.SupportsDirectPlay = false;
                }
                else
                {
                    var supportsDirectStream = mediaSource.SupportsDirectStream;

                    // Dummy this up to fool StreamBuilder
                    mediaSource.SupportsDirectStream = true;
                    options.MaxBitrate = maxBitrate;

                    if (item is Audio)
                    {
                        if (!user.Policy.EnableAudioPlaybackTranscoding)
                        {
                            options.ForceDirectPlay = true;
                        }
                    }
                    else if (item is Video)
                    {
                        if (!user.Policy.EnableAudioPlaybackTranscoding && !user.Policy.EnableVideoPlaybackTranscoding && !user.Policy.EnablePlaybackRemuxing)
                        {
                            options.ForceDirectPlay = true;
                        }
                    }

                    // The MediaSource supports direct stream, now test to see if the client supports it
                    var streamInfo = string.Equals(item.MediaType, MediaType.Audio, StringComparison.OrdinalIgnoreCase)
                        ? streamBuilder.BuildAudioItem(options)
                        : streamBuilder.BuildVideoItem(options);

                    if (streamInfo == null || !streamInfo.IsDirectStream)
                    {
                        mediaSource.SupportsDirectPlay = false;
                    }

                    // Set this back to what it was
                    mediaSource.SupportsDirectStream = supportsDirectStream;

                    if (streamInfo != null)
                    {
                        SetDeviceSpecificSubtitleInfo(streamInfo, mediaSource, auth.Token);
                    }
                }
            }

            if (mediaSource.SupportsDirectStream)
            {
                if (mediaSource.IsRemote && forceDirectPlayRemoteMediaSource && user.Policy.ForceRemoteSourceTranscoding)
                {
                    mediaSource.SupportsDirectStream = false;
                }
                else if (mediaSource.IsRemote && user.Policy.ForceRemoteSourceTranscoding)
                {
                    mediaSource.SupportsDirectStream = false;
                }
                else
                {
                    options.MaxBitrate = GetMaxBitrate(maxBitrate, user);
                    
                    if (item is Audio)
                    {
                        if (!user.Policy.EnableAudioPlaybackTranscoding)
                        {
                            options.ForceDirectStream = true;
                        }
                    }
                    else if (item is Video)
                    {
                        if (!user.Policy.EnableAudioPlaybackTranscoding && !user.Policy.EnableVideoPlaybackTranscoding && !user.Policy.EnablePlaybackRemuxing)
                        {
                            options.ForceDirectStream = true;
                        }
                    }

<<<<<<< HEAD
                    // The MediaSource supports direct stream, now test to see if the client supports it
                    var streamInfo = string.Equals(item.MediaType, MediaType.Audio, StringComparison.OrdinalIgnoreCase) ?
                        streamBuilder.BuildAudioItem(options) :
                        streamBuilder.BuildVideoItem(options);
=======
                // The MediaSource supports direct stream, now test to see if the client supports it
                var streamInfo = string.Equals(item.MediaType, MediaType.Audio, StringComparison.OrdinalIgnoreCase)
                    ? streamBuilder.BuildAudioItem(options)
                    : streamBuilder.BuildVideoItem(options);
>>>>>>> e58aa57e

                    if (streamInfo == null || !streamInfo.IsDirectStream)
                    {
                        mediaSource.SupportsDirectStream = false;
                    }

                    if (streamInfo != null)
                    {
                        SetDeviceSpecificSubtitleInfo(streamInfo, mediaSource, auth.Token);
                    }
				}
            }

            if (mediaSource.SupportsTranscoding)
            {
				if (mediaSource.IsRemote && user.Policy.ForceRemoteSourceTranscoding)
				{
					if (GetMaxBitrate(maxBitrate, user) < mediaSource.Bitrate)
					{
						options.MaxBitrate = GetMaxBitrate(maxBitrate, user);
					}
					else
					{
						options.MaxBitrate = mediaSource.Bitrate;
					}
				}
				else
			    {
					options.MaxBitrate = GetMaxBitrate(maxBitrate, user);
				}
				
                // The MediaSource supports direct stream, now test to see if the client supports it
                var streamInfo = string.Equals(item.MediaType, MediaType.Audio, StringComparison.OrdinalIgnoreCase)
                    ? streamBuilder.BuildAudioItem(options)
                    : streamBuilder.BuildVideoItem(options);

				if (mediaSource.IsRemote && user.Policy.ForceRemoteSourceTranscoding)
				{
                    if (streamInfo != null)
                    {
                        streamInfo.PlaySessionId = playSessionId;    
                        streamInfo.StartPositionTicks = startTimeTicks;
                        mediaSource.TranscodingUrl = streamInfo.ToUrl("-", auth.Token).TrimStart('-');
                        mediaSource.TranscodingUrl += "&allowVideoStreamCopy=false";
                        mediaSource.TranscodingUrl += "&allowAudioStreamCopy=false";
                        mediaSource.TranscodingContainer = streamInfo.Container;
                        mediaSource.TranscodingSubProtocol = streamInfo.SubProtocol;
                        
                        // Do this after the above so that StartPositionTicks is set
                        SetDeviceSpecificSubtitleInfo(streamInfo, mediaSource, auth.Token);
                    }				
				}
                else
				{
                    if (streamInfo != null)
                    {
                        streamInfo.PlaySessionId = playSessionId;

<<<<<<< HEAD
                        if (streamInfo.PlayMethod == PlayMethod.Transcode)
=======
                        if (!allowVideoStreamCopy)
                        {
                            mediaSource.TranscodingUrl += "&allowVideoStreamCopy=false";
                        }

                        if (!allowAudioStreamCopy)
>>>>>>> e58aa57e
                        {
                            streamInfo.StartPositionTicks = startTimeTicks;
                            mediaSource.TranscodingUrl = streamInfo.ToUrl("-", auth.Token).TrimStart('-');

                            if (!allowVideoStreamCopy)
                            {
                                mediaSource.TranscodingUrl += "&allowVideoStreamCopy=false";
                            }
                            if (!allowAudioStreamCopy)
                            {
                                mediaSource.TranscodingUrl += "&allowAudioStreamCopy=false";
                            }
                            mediaSource.TranscodingContainer = streamInfo.Container;
                            mediaSource.TranscodingSubProtocol = streamInfo.SubProtocol;
                        }
<<<<<<< HEAD
=======

                        mediaSource.TranscodingContainer = streamInfo.Container;
                        mediaSource.TranscodingSubProtocol = streamInfo.SubProtocol;
                    }
>>>>>>> e58aa57e

                        // Do this after the above so that StartPositionTicks is set
                        SetDeviceSpecificSubtitleInfo(streamInfo, mediaSource, auth.Token);
                    }
				}
            }

            foreach (var attachment in mediaSource.MediaAttachments)
            {
                attachment.DeliveryUrl = string.Format(
                    CultureInfo.InvariantCulture,
                    "/Videos/{0}/{1}/Attachments/{2}",
                    item.Id,
                    mediaSource.Id,
                    attachment.Index);
            }
        }

        private long? GetMaxBitrate(long? clientMaxBitrate, User user)
        {
            var maxBitrate = clientMaxBitrate;
            var remoteClientMaxBitrate = user == null ? 0 : user.Policy.RemoteClientBitrateLimit;

            if (remoteClientMaxBitrate <= 0)
            {
                remoteClientMaxBitrate = ServerConfigurationManager.Configuration.RemoteClientBitrateLimit;
            }

            if (remoteClientMaxBitrate > 0)
            {
                var isInLocalNetwork = _networkManager.IsInLocalNetwork(Request.RemoteIp);

                Logger.LogInformation("RemoteClientBitrateLimit: {0}, RemoteIp: {1}, IsInLocalNetwork: {2}", remoteClientMaxBitrate, Request.RemoteIp, isInLocalNetwork);
                if (!isInLocalNetwork)
                {
                    maxBitrate = Math.Min(maxBitrate ?? remoteClientMaxBitrate, remoteClientMaxBitrate);
                }
            }

            return maxBitrate;
        }

        private void SetDeviceSpecificSubtitleInfo(StreamInfo info, MediaSourceInfo mediaSource, string accessToken)
        {
            var profiles = info.GetSubtitleProfiles(_mediaEncoder, false, "-", accessToken);
            mediaSource.DefaultSubtitleStreamIndex = info.SubtitleStreamIndex;

            mediaSource.TranscodeReasons = info.TranscodeReasons;

            foreach (var profile in profiles)
            {
                foreach (var stream in mediaSource.MediaStreams)
                {
                    if (stream.Type == MediaStreamType.Subtitle && stream.Index == profile.Index)
                    {
                        stream.DeliveryMethod = profile.DeliveryMethod;

                        if (profile.DeliveryMethod == SubtitleDeliveryMethod.External)
                        {
                            stream.DeliveryUrl = profile.Url.TrimStart('-');
                            stream.IsExternalUrl = profile.IsExternalUrl;
                        }
                    }
                }
            }
        }

        private void SortMediaSources(PlaybackInfoResponse result, long? maxBitrate)
        {
            var originalList = result.MediaSources.ToList();

            result.MediaSources = result.MediaSources.OrderBy(i =>
            {
                // Nothing beats direct playing a file
                if (i.SupportsDirectPlay && i.Protocol == MediaProtocol.File)
                {
                    return 0;
                }

                return 1;

            }).ThenBy(i =>
            {
                // Let's assume direct streaming a file is just as desirable as direct playing a remote url
                if (i.SupportsDirectPlay || i.SupportsDirectStream)
                {
                    return 0;
                }

                return 1;

            }).ThenBy(i =>
            {
                return i.Protocol switch
                {
                    MediaProtocol.File => 0,
                    _ => 1,
                };
            }).ThenBy(i =>
            {
                if (maxBitrate.HasValue)
                {
                    if (i.Bitrate.HasValue)
                    {
                        if (i.Bitrate.Value <= maxBitrate.Value)
                        {
                            return 0;
                        }

                        return 2;
                    }
                }

                return 1;

            }).ThenBy(originalList.IndexOf)
            .ToArray();
        }
    }
}<|MERGE_RESOLUTION|>--- conflicted
+++ resolved
@@ -497,17 +497,10 @@
                         }
                     }
 
-<<<<<<< HEAD
-                    // The MediaSource supports direct stream, now test to see if the client supports it
-                    var streamInfo = string.Equals(item.MediaType, MediaType.Audio, StringComparison.OrdinalIgnoreCase) ?
-                        streamBuilder.BuildAudioItem(options) :
-                        streamBuilder.BuildVideoItem(options);
-=======
                 // The MediaSource supports direct stream, now test to see if the client supports it
                 var streamInfo = string.Equals(item.MediaType, MediaType.Audio, StringComparison.OrdinalIgnoreCase)
                     ? streamBuilder.BuildAudioItem(options)
                     : streamBuilder.BuildVideoItem(options);
->>>>>>> e58aa57e
 
                     if (streamInfo == null || !streamInfo.IsDirectStream)
                     {
@@ -566,16 +559,7 @@
                     {
                         streamInfo.PlaySessionId = playSessionId;
 
-<<<<<<< HEAD
                         if (streamInfo.PlayMethod == PlayMethod.Transcode)
-=======
-                        if (!allowVideoStreamCopy)
-                        {
-                            mediaSource.TranscodingUrl += "&allowVideoStreamCopy=false";
-                        }
-
-                        if (!allowAudioStreamCopy)
->>>>>>> e58aa57e
                         {
                             streamInfo.StartPositionTicks = startTimeTicks;
                             mediaSource.TranscodingUrl = streamInfo.ToUrl("-", auth.Token).TrimStart('-');
@@ -591,13 +575,14 @@
                             mediaSource.TranscodingContainer = streamInfo.Container;
                             mediaSource.TranscodingSubProtocol = streamInfo.SubProtocol;
                         }
-<<<<<<< HEAD
-=======
+
+                        if (!allowAudioStreamCopy)
+                        {
+                            mediaSource.TranscodingUrl += "&allowAudioStreamCopy=false";
+                        }
 
                         mediaSource.TranscodingContainer = streamInfo.Container;
                         mediaSource.TranscodingSubProtocol = streamInfo.SubProtocol;
-                    }
->>>>>>> e58aa57e
 
                         // Do this after the above so that StartPositionTicks is set
                         SetDeviceSpecificSubtitleInfo(streamInfo, mediaSource, auth.Token);
