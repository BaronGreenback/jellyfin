--- conflicted
+++ resolved
@@ -126,20 +126,8 @@
                     state.Dispose();
                 }
 
-<<<<<<< HEAD
-                logger?.LogDebug("Starting response...");
-                return new FileCallbackResult(new MediaTypeHeaderValue(contentType), async (outputStream, _) =>
-                    {
-                        logger?.LogDebug("downloading content.");
-                        await new ProgressiveFileCopier(outputPath, job, transcodingJobHelper, CancellationToken.None)
-                            .WriteToAsync(outputStream, CancellationToken.None).ConfigureAwait(false);
-                    });
-
-                // return new FileStreamResult(httpContext.Response.Body, contentType);
-=======
                 var stream = new ProgressiveFileStream(outputPath, job, transcodingJobHelper);
                 return new FileStreamResult(stream, contentType);
->>>>>>> ad262fe8
             }
             finally
             {
