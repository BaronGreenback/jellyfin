using System;
using System.Diagnostics.CodeAnalysis;
using System.IO;
using System.Net.Mime;
using System.Threading.Tasks;
using Emby.Dlna;
using Emby.Dlna.Main;
using Emby.Dlna.PlayTo.EventArgs;
using Jellyfin.Api.Attributes;
using MediaBrowser.Controller.Dlna;
using Microsoft.AspNetCore.Http;
using Microsoft.AspNetCore.Mvc;

namespace Jellyfin.Api.Controllers
{
    /// <summary>
    /// Dlna Server Controller.
    /// </summary>
    [Route("Dlna")]
    public class DlnaServerController : BaseJellyfinApiController
    {
        private readonly IDlnaManager _dlnaManager;

        /// <summary>
        /// Initializes a new instance of the <see cref="DlnaServerController"/> class.
        /// </summary>
        /// <param name="dlnaManager">Instance of the <see cref="IDlnaManager"/> interface.</param>
        public DlnaServerController(IDlnaManager dlnaManager)
        {
            _dlnaManager = dlnaManager;
        }

        /// <summary>
        /// Get Description Xml.
        /// </summary>
        /// <param name="serverId">Server UUID.</param>
        /// <response code="200">Description xml returned.</response>
        /// <returns>An <see cref="OkResult"/> containing the description xml.</returns>
        [HttpGet("{serverId}/description")]
        [HttpGet("{serverId}/description.xml", Name = "GetDescriptionXml_2")]
        [Produces(MediaTypeNames.Text.Xml)]
        [ProducesResponseType(StatusCodes.Status200OK)]
        public ActionResult GetDescriptionXml([FromRoute] string serverId)
        {
            if (DlnaEntryPoint.Instance.IsDLNAServerEnabled)
            {
                var xml = _dlnaManager.GetServerDescriptionXml(Request.Headers, serverId, Request);
                return Ok(xml);
            }

            return NotFound();
        }

        /// <summary>
        /// Gets Dlna content directory xml.
        /// </summary>
        /// <param name="serverId">Server UUID.</param>
        /// <response code="200">Dlna content directory returned.</response>
        /// <returns>An <see cref="OkResult"/> containing the dlna content directory xml.</returns>
        [HttpGet("{serverId}/ContentDirectory")]
<<<<<<< HEAD
        [HttpGet("{serverId}/ContentDirectory/ContentDirectory")]
        [HttpGet("{serverId}/ContentDirectory/ContentDirectory.xml", Name = "GetContentDirectory_2")]
=======
        [HttpGet("{serverId}/ContentDirectory/ContentDirectory", Name = "GetContentDirectory_2")]
        [HttpGet("{serverId}/ContentDirectory/ContentDirectory.xml", Name = "GetContentDirectory_3")]
>>>>>>> 945be64a
        [Produces(MediaTypeNames.Text.Xml)]
        [ProducesResponseType(StatusCodes.Status200OK)]
        [SuppressMessage("Microsoft.Performance", "CA1801:ReviewUnusedParameters", MessageId = "serverId", Justification = "Required for DLNA")]
        public ActionResult GetContentDirectory([FromRoute] string serverId)
        {
            if (DlnaEntryPoint.ContentDirectory != null)
            {
                return Ok(DlnaEntryPoint.ContentDirectory.GetServiceXml());
            }

            return NotFound();
        }

        /// <summary>
        /// Gets Dlna media receiver registrar xml.
        /// </summary>
        /// <param name="serverId">Server UUID.</param>
        /// <returns>Dlna media receiver registrar xml.</returns>
        [HttpGet("{serverId}/MediaReceiverRegistrar")]
<<<<<<< HEAD
        [HttpGet("{serverId}/MediaReceiverRegistrar/MediaReceiverRegistrar")]
        [HttpGet("{serverId}/MediaReceiverRegistrar/MediaReceiverRegistrar.xml", Name = "GetMediaReceiverRegistrar_2")]
=======
        [HttpGet("{serverId}/MediaReceiverRegistrar/MediaReceiverRegistrar", Name = "GetMediaReceiverRegistrar_2")]
        [HttpGet("{serverId}/MediaReceiverRegistrar/MediaReceiverRegistrar.xml", Name = "GetMediaReceiverRegistrar_3")]
>>>>>>> 945be64a
        [Produces(MediaTypeNames.Text.Xml)]
        [ProducesResponseType(StatusCodes.Status200OK)]
        [SuppressMessage("Microsoft.Performance", "CA1801:ReviewUnusedParameters", MessageId = "serverId", Justification = "Required for DLNA")]
        public ActionResult GetMediaReceiverRegistrar([FromRoute] string serverId)
        {
            if (DlnaEntryPoint.MediaReceiverRegistrar != null)
            {
                return Ok(DlnaEntryPoint.MediaReceiverRegistrar.GetServiceXml());
            }

            return NotFound();
        }

        /// <summary>
        /// Gets Dlna media receiver registrar xml.
        /// </summary>
        /// <param name="serverId">Server UUID.</param>
        /// <returns>Dlna media receiver registrar xml.</returns>
        [HttpGet("{serverId}/ConnectionManager")]
<<<<<<< HEAD
        [HttpGet("{serverId}/ConnectionManager/ConnectionManager")]
        [HttpGet("{serverId}/ConnectionManager/ConnectionManager.xml", Name = "GetConnectionManager_2")]
=======
        [HttpGet("{serverId}/ConnectionManager/ConnectionManager", Name = "GetConnectionManager_2")]
        [HttpGet("{serverId}/ConnectionManager/ConnectionManager.xml", Name = "GetConnectionManager_3")]
>>>>>>> 945be64a
        [Produces(MediaTypeNames.Text.Xml)]
        [ProducesResponseType(StatusCodes.Status200OK)]
        [SuppressMessage("Microsoft.Performance", "CA1801:ReviewUnusedParameters", MessageId = "serverId", Justification = "Required for DLNA")]
        public ActionResult GetConnectionManager([FromRoute] string serverId)
        {
            if (DlnaEntryPoint.ConnectionManager != null)
            {
                return Ok(DlnaEntryPoint.ConnectionManager.GetServiceXml());
            }

            return NotFound();
        }

        /// <summary>
        /// Process a content directory control request.
        /// </summary>
        /// <param name="serverId">Server UUID.</param>
        /// <returns>Control response.</returns>
        [HttpPost("{serverId}/ContentDirectory/Control")]
        [Produces(MediaTypeNames.Text.Xml)]
        public async Task<ActionResult<ControlResponse>> ProcessContentDirectoryControlRequest([FromRoute] string serverId)
        {
            if (DlnaEntryPoint.ContentDirectory != null)
            {
                return await ProcessControlRequestInternalAsync(serverId, Request.Body, DlnaEntryPoint.ContentDirectory).ConfigureAwait(false);
            }

            return NotFound();
        }

        /// <summary>
        /// Process a connection manager control request.
        /// </summary>
        /// <param name="serverId">Server UUID.</param>
        /// <returns>Control response.</returns>
        [HttpPost("{serverId}/ConnectionManager/Control")]
        [Produces(MediaTypeNames.Text.Xml)]
        public async Task<ActionResult<ControlResponse>> ProcessConnectionManagerControlRequest([FromRoute] string serverId)
        {
            if (DlnaEntryPoint.ConnectionManager != null)
            {
                return await ProcessControlRequestInternalAsync(serverId, Request.Body, DlnaEntryPoint.ConnectionManager).ConfigureAwait(false);
            }

            return NotFound();
        }

        /// <summary>
        /// Process a media receiver registrar control request.
        /// </summary>
        /// <param name="serverId">Server UUID.</param>
        /// <returns>Control response.</returns>
        [HttpPost("{serverId}/MediaReceiverRegistrar/Control")]
        [Produces(MediaTypeNames.Text.Xml)]
        public async Task<ActionResult<ControlResponse>> ProcessMediaReceiverRegistrarControlRequest([FromRoute] string serverId)
        {
            if (DlnaEntryPoint.MediaReceiverRegistrar != null)
            {
                return await ProcessControlRequestInternalAsync(serverId, Request.Body, DlnaEntryPoint.MediaReceiverRegistrar).ConfigureAwait(false);
            }

            return NotFound();
        }

        /// <summary>
        /// Processes an event subscription request.
        /// </summary>
        /// <param name="serverId">Server UUID.</param>
        /// <returns>Event subscription response.</returns>
        [HttpSubscribe("{serverId}/MediaReceiverRegistrar/Events")]
        [HttpUnsubscribe("{serverId}/MediaReceiverRegistrar/Events")]
        [ApiExplorerSettings(IgnoreApi = true)] // Ignore in openapi docs
        [Produces(MediaTypeNames.Text.Xml)]
        [SuppressMessage("Microsoft.Performance", "CA1801:ReviewUnusedParameters", MessageId = "serverId", Justification = "Required for DLNA")]
        public ActionResult<EventSubscriptionResponse> ProcessMediaReceiverRegistrarEventRequest(string serverId)
        {
            if (DlnaEntryPoint.MediaReceiverRegistrar != null)
            {
                return ProcessEventRequest(DlnaEntryPoint.MediaReceiverRegistrar);
            }

            return NotFound();
        }

        /// <summary>
        /// Processes an event subscription request.
        /// </summary>
        /// <param name="serverId">Server UUID.</param>
        /// <returns>Event subscription response.</returns>
        [HttpSubscribe("{serverId}/ContentDirectory/Events")]
        [HttpUnsubscribe("{serverId}/ContentDirectory/Events")]
        [ApiExplorerSettings(IgnoreApi = true)] // Ignore in openapi docs
        [SuppressMessage("Microsoft.Performance", "CA1801:ReviewUnusedParameters", MessageId = "serverId", Justification = "Required for DLNA")]
        [Produces(MediaTypeNames.Text.Xml)]
        public ActionResult<EventSubscriptionResponse> ProcessContentDirectoryEventRequest(string serverId)
        {
            if (DlnaEntryPoint.ContentDirectory != null)
            {
                return ProcessEventRequest(DlnaEntryPoint.ContentDirectory);
            }

            return NotFound();
        }

        /// <summary>
        /// Processes an event subscription request.
        /// </summary>
        /// <param name="serverId">Server UUID.</param>
        /// <returns>Event subscription response.</returns>
        [HttpSubscribe("{serverId}/ConnectionManager/Events")]
        [HttpUnsubscribe("{serverId}/ConnectionManager/Events")]
        [ApiExplorerSettings(IgnoreApi = true)] // Ignore in openapi docs
        [SuppressMessage("Microsoft.Performance", "CA1801:ReviewUnusedParameters", MessageId = "serverId", Justification = "Required for DLNA")]
        [Produces(MediaTypeNames.Text.Xml)]
        public ActionResult<EventSubscriptionResponse> ProcessConnectionManagerEventRequest(string serverId)
        {
            if (DlnaEntryPoint.ConnectionManager != null)
            {
                return ProcessEventRequest(DlnaEntryPoint.ConnectionManager);
            }

            return NotFound();
        }

        /// <summary>
        /// Gets a server icon.
        /// </summary>
        /// <param name="serverId">Server UUID.</param>
        /// <param name="fileName">The icon filename.</param>
        /// <returns>Icon stream.</returns>
        [HttpGet("{serverId}/icons/{fileName}")]
        [SuppressMessage("Microsoft.Performance", "CA1801:ReviewUnusedParameters", MessageId = "serverId", Justification = "Required for DLNA")]
        [Produces(MediaTypeNames.Text.Xml)]
        public ActionResult GetIconId([FromRoute] string serverId, [FromRoute] string fileName)
        {
            if (DlnaEntryPoint.Instance.IsDLNAServerEnabled)
            {
                return GetIconInternal(fileName);
            }

            return NotFound();
        }

        /// <summary>
        /// Gets a server icon.
        /// </summary>
        /// <param name="fileName">The icon filename.</param>
        /// <returns>Icon stream.</returns>
        [HttpGet("icons/{fileName}")]
        [Produces(MediaTypeNames.Text.Xml)]
        public ActionResult GetIcon([FromRoute] string fileName)
        {
            if (DlnaEntryPoint.Instance.IsDLNAServerEnabled)
            {
                return GetIconInternal(fileName);
            }

            return NotFound();
        }

        /// <summary>
        /// Processes device subscription events.
        /// </summary>
        /// <param name="id">Id of the device.</param>
        /// <param name="response">XML data stream.</param>
        /// <returns>Event subscription response.</returns>
        [HttpNotify("Eventing/{id}")]
        [ApiExplorerSettings(IgnoreApi = true)] // Ignore in openapi docs
        public async Task<ActionResult> ProcessDeviceNotifification([FromRoute] string id, [FromBody] string response)
        {
            try
            {
                if (DlnaEntryPoint.PlayToManager != null)
                {
                    await DlnaEntryPoint.PlayToManager.NotifyDevice(new DlnaEventArgs(id, response)).ConfigureAwait(false);
                }
            }
            catch
            {
                // Ignore connection forcible closed messages.
            }

            return Ok();
        }

        private ActionResult GetIconInternal(string fileName)
        {
            var icon = _dlnaManager.GetIcon(fileName);
            if (icon == null)
            {
                return NotFound();
            }

            var contentType = "image/" + Path.GetExtension(fileName)
                .TrimStart('.')
                .ToLowerInvariant();

            return File(icon.Stream, contentType);
        }

        private string GetAbsoluteUri()
        {
            return $"{Request.Scheme}://{Request.Host}{Request.Path}";
        }

        private Task<ControlResponse> ProcessControlRequestInternalAsync(string id, Stream requestStream, IUpnpService service)
        {
            return service.ProcessControlRequestAsync(new ControlRequest(Request.Headers)
            {
                InputXml = requestStream,
                TargetServerUuId = id,
                RequestedUrl = GetAbsoluteUri()
            });
        }

        private EventSubscriptionResponse ProcessEventRequest(IDlnaEventManager dlnaEventManager)
        {
            var subscriptionId = Request.Headers["SID"];
            if (string.Equals(Request.Method, "subscribe", StringComparison.OrdinalIgnoreCase))
            {
                var notificationType = Request.Headers["NT"];
                var callback = Request.Headers["CALLBACK"];
                var timeoutString = Request.Headers["TIMEOUT"];

                if (string.IsNullOrEmpty(notificationType))
                {
                    return dlnaEventManager.RenewEventSubscription(
                        subscriptionId,
                        notificationType,
                        timeoutString,
                        callback);
                }

                return dlnaEventManager.CreateEventSubscription(notificationType, timeoutString, callback);
            }

            return dlnaEventManager.CancelEventSubscription(subscriptionId);
        }
    }
}<|MERGE_RESOLUTION|>--- conflicted
+++ resolved
@@ -58,13 +58,8 @@
         /// <response code="200">Dlna content directory returned.</response>
         /// <returns>An <see cref="OkResult"/> containing the dlna content directory xml.</returns>
         [HttpGet("{serverId}/ContentDirectory")]
-<<<<<<< HEAD
-        [HttpGet("{serverId}/ContentDirectory/ContentDirectory")]
-        [HttpGet("{serverId}/ContentDirectory/ContentDirectory.xml", Name = "GetContentDirectory_2")]
-=======
         [HttpGet("{serverId}/ContentDirectory/ContentDirectory", Name = "GetContentDirectory_2")]
         [HttpGet("{serverId}/ContentDirectory/ContentDirectory.xml", Name = "GetContentDirectory_3")]
->>>>>>> 945be64a
         [Produces(MediaTypeNames.Text.Xml)]
         [ProducesResponseType(StatusCodes.Status200OK)]
         [SuppressMessage("Microsoft.Performance", "CA1801:ReviewUnusedParameters", MessageId = "serverId", Justification = "Required for DLNA")]
@@ -84,13 +79,8 @@
         /// <param name="serverId">Server UUID.</param>
         /// <returns>Dlna media receiver registrar xml.</returns>
         [HttpGet("{serverId}/MediaReceiverRegistrar")]
-<<<<<<< HEAD
-        [HttpGet("{serverId}/MediaReceiverRegistrar/MediaReceiverRegistrar")]
-        [HttpGet("{serverId}/MediaReceiverRegistrar/MediaReceiverRegistrar.xml", Name = "GetMediaReceiverRegistrar_2")]
-=======
         [HttpGet("{serverId}/MediaReceiverRegistrar/MediaReceiverRegistrar", Name = "GetMediaReceiverRegistrar_2")]
         [HttpGet("{serverId}/MediaReceiverRegistrar/MediaReceiverRegistrar.xml", Name = "GetMediaReceiverRegistrar_3")]
->>>>>>> 945be64a
         [Produces(MediaTypeNames.Text.Xml)]
         [ProducesResponseType(StatusCodes.Status200OK)]
         [SuppressMessage("Microsoft.Performance", "CA1801:ReviewUnusedParameters", MessageId = "serverId", Justification = "Required for DLNA")]
@@ -110,13 +100,8 @@
         /// <param name="serverId">Server UUID.</param>
         /// <returns>Dlna media receiver registrar xml.</returns>
         [HttpGet("{serverId}/ConnectionManager")]
-<<<<<<< HEAD
-        [HttpGet("{serverId}/ConnectionManager/ConnectionManager")]
-        [HttpGet("{serverId}/ConnectionManager/ConnectionManager.xml", Name = "GetConnectionManager_2")]
-=======
         [HttpGet("{serverId}/ConnectionManager/ConnectionManager", Name = "GetConnectionManager_2")]
         [HttpGet("{serverId}/ConnectionManager/ConnectionManager.xml", Name = "GetConnectionManager_3")]
->>>>>>> 945be64a
         [Produces(MediaTypeNames.Text.Xml)]
         [ProducesResponseType(StatusCodes.Status200OK)]
         [SuppressMessage("Microsoft.Performance", "CA1801:ReviewUnusedParameters", MessageId = "serverId", Justification = "Required for DLNA")]
