--- conflicted
+++ resolved
@@ -44,11 +44,7 @@
         [ProducesResponseType(StatusCodes.Status200OK)]
         [Produces(MediaTypeNames.Text.Xml)]
         [ProducesFile(MediaTypeNames.Text.Xml)]
-<<<<<<< HEAD
-        public ActionResult GetDescriptionXml([FromRoute] string serverId)
-=======
         public ActionResult GetDescriptionXml([FromRoute, Required] string serverId)
->>>>>>> 621f3b70
         {
             if (DlnaEntryPoint.Instance.IsDLNAServerEnabled)
             {
@@ -247,12 +243,8 @@
         [SuppressMessage("Microsoft.Performance", "CA1801:ReviewUnusedParameters", MessageId = "serverId", Justification = "Required for DLNA")]
         [ProducesResponseType(StatusCodes.Status200OK)]
         [ProducesImageFile]
-<<<<<<< HEAD
         [Produces(MediaTypeNames.Text.Xml)]
         public ActionResult GetIconId([FromRoute] string serverId, [FromRoute] string fileName)
-=======
-        public ActionResult GetIconId([FromRoute, Required] string serverId, [FromRoute, Required] string fileName)
->>>>>>> 621f3b70
         {
             if (DlnaEntryPoint.Instance.IsDLNAServerEnabled)
             {
@@ -269,12 +261,8 @@
         /// <returns>Icon stream.</returns>
         [HttpGet("icons/{fileName}")]
         [ProducesImageFile]
-<<<<<<< HEAD
         [Produces(MediaTypeNames.Text.Xml)]
         public ActionResult GetIcon([FromRoute] string fileName)
-=======
-        public ActionResult GetIcon([FromRoute, Required] string fileName)
->>>>>>> 621f3b70
         {
             if (DlnaEntryPoint.Instance.IsDLNAServerEnabled)
             {
