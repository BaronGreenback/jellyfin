--- conflicted
+++ resolved
@@ -183,13 +183,8 @@
         /// <param name="userId">Optional. User Id.</param>
         /// <param name="startIndex">Optional. The record index to start at. All items with a lower index will be dropped from the results.</param>
         /// <param name="limit">Optional. The maximum number of records to return.</param>
-<<<<<<< HEAD
         /// <param name="filters">Optional. Specify additional filters to apply. This allows multiple, comma delimited. Options: IsFolder, IsNotFolder, IsUnplayed, IsPlayed, IsFavorite, IsResumable, Likes, Dislikes.</param>
         /// <param name="fields">Optional. Specify additional fields of information to return in the output.</param>
-=======
-        /// <param name="filters">Optional. Specify additional filters to apply.</param>
-        /// <param name="fields">Optional. Specify additional fields of information to return in the output. This allows multiple, comma delimited. Options: Budget, Chapters, DateCreated, Genres, HomePageUrl, IndexOptions, MediaStreams, Overview, ParentId, Path, People, ProviderIds, PrimaryImageAspectRatio, Revenue, SortName, Studios, Taglines.</param>
->>>>>>> be2f27a0
         /// <param name="channelIds">Optional. Specify one or more channel id's, comma delimited.</param>
         /// <response code="200">Latest channel items returned.</response>
         /// <returns>
@@ -201,13 +196,8 @@
             [FromQuery] Guid? userId,
             [FromQuery] int? startIndex,
             [FromQuery] int? limit,
-<<<<<<< HEAD
-            [FromQuery] string? filters,
+            [FromQuery] ItemFilter[] filters,
             [FromQuery] ItemFields[] fields,
-=======
-            [FromQuery] ItemFilter[] filters,
-            [FromQuery] string? fields,
->>>>>>> be2f27a0
             [FromQuery] string? channelIds)
         {
             var user = userId.HasValue && !userId.Equals(Guid.Empty)
