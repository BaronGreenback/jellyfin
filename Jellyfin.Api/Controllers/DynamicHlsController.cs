using System;
using System.Collections.Generic;
using System.ComponentModel.DataAnnotations;
using System.Diagnostics.CodeAnalysis;
using System.Globalization;
using System.IO;
using System.Linq;
using System.Text;
using System.Threading;
using System.Threading.Tasks;
using Jellyfin.Api.Attributes;
using Jellyfin.Api.Constants;
using Jellyfin.Api.Helpers;
using Jellyfin.Api.Models.PlaybackDtos;
using Jellyfin.Api.Models.StreamingDtos;
using MediaBrowser.Common.Configuration;
using MediaBrowser.Controller.Configuration;
using MediaBrowser.Controller.Devices;
using MediaBrowser.Controller.Dlna;
using MediaBrowser.Controller.Library;
using MediaBrowser.Controller.MediaEncoding;
using MediaBrowser.Controller.Net;
using MediaBrowser.Model.Configuration;
using MediaBrowser.Model.Dlna;
using MediaBrowser.Model.IO;
using MediaBrowser.Model.Net;
using Microsoft.AspNetCore.Authorization;
using Microsoft.AspNetCore.Http;
using Microsoft.AspNetCore.Mvc;
using Microsoft.Extensions.Configuration;
using Microsoft.Extensions.Logging;
using Microsoft.Net.Http.Headers;

namespace Jellyfin.Api.Controllers
{
    /// <summary>
    /// Dynamic hls controller.
    /// </summary>
    [Route("")]
    [Authorize(Policy = Policies.DefaultAuthorization)]
    public class DynamicHlsController : BaseJellyfinApiController
    {
        private readonly ILibraryManager _libraryManager;
        private readonly IUserManager _userManager;
        private readonly IDlnaManager _dlnaManager;
        private readonly IAuthorizationContext _authContext;
        private readonly IMediaSourceManager _mediaSourceManager;
        private readonly IServerConfigurationManager _serverConfigurationManager;
        private readonly IMediaEncoder _mediaEncoder;
        private readonly IFileSystem _fileSystem;
        private readonly ISubtitleEncoder _subtitleEncoder;
        private readonly IConfiguration _configuration;
        private readonly IDeviceManager _deviceManager;
        private readonly TranscodingJobHelper _transcodingJobHelper;
        private readonly ILogger<DynamicHlsController> _logger;
        private readonly EncodingHelper _encodingHelper;
        private readonly DynamicHlsHelper _dynamicHlsHelper;

        private readonly TranscodingJobType _transcodingJobType = TranscodingJobType.Hls;

        /// <summary>
        /// Initializes a new instance of the <see cref="DynamicHlsController"/> class.
        /// </summary>
        /// <param name="libraryManager">Instance of the <see cref="ILibraryManager"/> interface.</param>
        /// <param name="userManager">Instance of the <see cref="IUserManager"/> interface.</param>
        /// <param name="dlnaManager">Instance of the <see cref="IDlnaManager"/> interface.</param>
        /// <param name="authContext">Instance of the <see cref="IAuthorizationContext"/> interface.</param>
        /// <param name="mediaSourceManager">Instance of the <see cref="IMediaSourceManager"/> interface.</param>
        /// <param name="serverConfigurationManager">Instance of the <see cref="IServerConfigurationManager"/> interface.</param>
        /// <param name="mediaEncoder">Instance of the <see cref="IMediaEncoder"/> interface.</param>
        /// <param name="fileSystem">Instance of the <see cref="IFileSystem"/> interface.</param>
        /// <param name="subtitleEncoder">Instance of the <see cref="ISubtitleEncoder"/> interface.</param>
        /// <param name="configuration">Instance of the <see cref="IConfiguration"/> interface.</param>
        /// <param name="deviceManager">Instance of the <see cref="IDeviceManager"/> interface.</param>
        /// <param name="transcodingJobHelper">Instance of the <see cref="TranscodingJobHelper"/> class.</param>
        /// <param name="logger">Instance of the <see cref="ILogger{DynamicHlsController}"/> interface.</param>
        /// <param name="dynamicHlsHelper">Instance of <see cref="DynamicHlsHelper"/>.</param>
        public DynamicHlsController(
            ILibraryManager libraryManager,
            IUserManager userManager,
            IDlnaManager dlnaManager,
            IAuthorizationContext authContext,
            IMediaSourceManager mediaSourceManager,
            IServerConfigurationManager serverConfigurationManager,
            IMediaEncoder mediaEncoder,
            IFileSystem fileSystem,
            ISubtitleEncoder subtitleEncoder,
            IConfiguration configuration,
            IDeviceManager deviceManager,
            TranscodingJobHelper transcodingJobHelper,
            ILogger<DynamicHlsController> logger,
            DynamicHlsHelper dynamicHlsHelper)
        {
            _libraryManager = libraryManager;
            _userManager = userManager;
            _dlnaManager = dlnaManager;
            _authContext = authContext;
            _mediaSourceManager = mediaSourceManager;
            _serverConfigurationManager = serverConfigurationManager;
            _mediaEncoder = mediaEncoder;
            _fileSystem = fileSystem;
            _subtitleEncoder = subtitleEncoder;
            _configuration = configuration;
            _deviceManager = deviceManager;
            _transcodingJobHelper = transcodingJobHelper;
            _logger = logger;
            _dynamicHlsHelper = dynamicHlsHelper;

            _encodingHelper = new EncodingHelper(_mediaEncoder, _fileSystem, _subtitleEncoder, _configuration);
        }

        /// <summary>
        /// Gets a video hls playlist stream.
        /// </summary>
        /// <param name="itemId">The item id.</param>
        /// <param name="container">The video container. Possible values are: ts, webm, asf, wmv, ogv, mp4, m4v, mkv, mpeg, mpg, avi, 3gp, wmv, wtv, m2ts, mov, iso, flv. </param>
        /// <param name="static">Optional. If true, the original file will be streamed statically without any encoding. Use either no url extension or the original file extension. true/false.</param>
        /// <param name="params">The streaming parameters.</param>
        /// <param name="tag">The tag.</param>
        /// <param name="deviceProfileId">Optional. The dlna device profile id to utilize.</param>
        /// <param name="playSessionId">The play session id.</param>
        /// <param name="segmentContainer">The segment container.</param>
        /// <param name="segmentLength">The segment lenght.</param>
        /// <param name="minSegments">The minimum number of segments.</param>
        /// <param name="mediaSourceId">The media version id, if playing an alternate version.</param>
        /// <param name="deviceId">The device id of the client requesting. Used to stop encoding processes when needed.</param>
        /// <param name="audioCodec">Optional. Specify a audio codec to encode to, e.g. mp3. If omitted the server will auto-select using the url's extension. Options: aac, mp3, vorbis, wma.</param>
        /// <param name="enableAutoStreamCopy">Whether or not to allow automatic stream copy if requested values match the original source. Defaults to true.</param>
        /// <param name="allowVideoStreamCopy">Whether or not to allow copying of the video stream url.</param>
        /// <param name="allowAudioStreamCopy">Whether or not to allow copying of the audio stream url.</param>
        /// <param name="breakOnNonKeyFrames">Optional. Whether to break on non key frames.</param>
        /// <param name="audioSampleRate">Optional. Specify a specific audio sample rate, e.g. 44100.</param>
        /// <param name="maxAudioBitDepth">Optional. The maximum audio bit depth.</param>
        /// <param name="audioBitRate">Optional. Specify an audio bitrate to encode to, e.g. 128000. If omitted this will be left to encoder defaults.</param>
        /// <param name="audioChannels">Optional. Specify a specific number of audio channels to encode to, e.g. 2.</param>
        /// <param name="maxAudioChannels">Optional. Specify a maximum number of audio channels to encode to, e.g. 2.</param>
        /// <param name="profile">Optional. Specify a specific an encoder profile (varies by encoder), e.g. main, baseline, high.</param>
        /// <param name="level">Optional. Specify a level for the encoder profile (varies by encoder), e.g. 3, 3.1.</param>
        /// <param name="framerate">Optional. A specific video framerate to encode to, e.g. 23.976. Generally this should be omitted unless the device has specific requirements.</param>
        /// <param name="maxFramerate">Optional. A specific maximum video framerate to encode to, e.g. 23.976. Generally this should be omitted unless the device has specific requirements.</param>
        /// <param name="copyTimestamps">Whether or not to copy timestamps when transcoding with an offset. Defaults to false.</param>
        /// <param name="startTimeTicks">Optional. Specify a starting offset, in ticks. 1 tick = 10000 ms.</param>
        /// <param name="width">Optional. The fixed horizontal resolution of the encoded video.</param>
        /// <param name="height">Optional. The fixed vertical resolution of the encoded video.</param>
        /// <param name="videoBitRate">Optional. Specify a video bitrate to encode to, e.g. 500000. If omitted this will be left to encoder defaults.</param>
        /// <param name="subtitleStreamIndex">Optional. The index of the subtitle stream to use. If omitted no subtitles will be used.</param>
        /// <param name="subtitleMethod">Optional. Specify the subtitle delivery method.</param>
        /// <param name="maxRefFrames">Optional.</param>
        /// <param name="maxVideoBitDepth">Optional. The maximum video bit depth.</param>
        /// <param name="requireAvc">Optional. Whether to require avc.</param>
        /// <param name="deInterlace">Optional. Whether to deinterlace the video.</param>
        /// <param name="requireNonAnamorphic">Optional. Whether to require a non anamporphic stream.</param>
        /// <param name="transcodingMaxAudioChannels">Optional. The maximum number of audio channels to transcode.</param>
        /// <param name="cpuCoreLimit">Optional. The limit of how many cpu cores to use.</param>
        /// <param name="liveStreamId">The live stream id.</param>
        /// <param name="enableMpegtsM2TsMode">Optional. Whether to enable the MpegtsM2Ts mode.</param>
        /// <param name="videoCodec">Optional. Specify a video codec to encode to, e.g. h264. If omitted the server will auto-select using the url's extension. Options: h265, h264, mpeg4, theora, vpx, wmv.</param>
        /// <param name="subtitleCodec">Optional. Specify a subtitle codec to encode to.</param>
        /// <param name="transcodingReasons">Optional. The transcoding reason.</param>
        /// <param name="audioStreamIndex">Optional. The index of the audio stream to use. If omitted the first audio stream will be used.</param>
        /// <param name="videoStreamIndex">Optional. The index of the video stream to use. If omitted the first video stream will be used.</param>
        /// <param name="context">Optional. The <see cref="EncodingContext"/>.</param>
        /// <param name="streamOptions">Optional. The streaming options.</param>
        /// <param name="enableAdaptiveBitrateStreaming">Enable adaptive bitrate streaming.</param>
        /// <response code="200">Video stream returned.</response>
        /// <returns>A <see cref="FileResult"/> containing the playlist file.</returns>
        [HttpGet("Videos/{itemId}/master.m3u8")]
        [HttpHead("Videos/{itemId}/master.m3u8", Name = "HeadMasterHlsVideoPlaylist")]
        [ProducesResponseType(StatusCodes.Status200OK)]
        [ProducesPlaylistFile]
        public async Task<ActionResult> GetMasterHlsVideoPlaylist(
            [FromRoute, Required] Guid itemId,
            [FromRoute, Required] string container,
            [FromQuery] bool? @static,
            [FromQuery] string? @params,
            [FromQuery] string? tag,
            [FromQuery] string? deviceProfileId,
            [FromQuery] string? playSessionId,
            [FromQuery] string? segmentContainer,
            [FromQuery] int? segmentLength,
            [FromQuery] int? minSegments,
            [FromQuery, Required] string mediaSourceId,
            [FromQuery] string? deviceId,
            [FromQuery] string? audioCodec,
            [FromQuery] bool? enableAutoStreamCopy,
            [FromQuery] bool? allowVideoStreamCopy,
            [FromQuery] bool? allowAudioStreamCopy,
            [FromQuery] bool? breakOnNonKeyFrames,
            [FromQuery] int? audioSampleRate,
            [FromQuery] int? maxAudioBitDepth,
            [FromQuery] int? audioBitRate,
            [FromQuery] int? audioChannels,
            [FromQuery] int? maxAudioChannels,
            [FromQuery] string? profile,
            [FromQuery] string? level,
            [FromQuery] float? framerate,
            [FromQuery] float? maxFramerate,
            [FromQuery] bool? copyTimestamps,
            [FromQuery] long? startTimeTicks,
            [FromQuery] int? width,
            [FromQuery] int? height,
            [FromQuery] int? videoBitRate,
            [FromQuery] int? subtitleStreamIndex,
            [FromQuery] SubtitleDeliveryMethod subtitleMethod,
            [FromQuery] int? maxRefFrames,
            [FromQuery] int? maxVideoBitDepth,
            [FromQuery] bool? requireAvc,
            [FromQuery] bool? deInterlace,
            [FromQuery] bool? requireNonAnamorphic,
            [FromQuery] int? transcodingMaxAudioChannels,
            [FromQuery] int? cpuCoreLimit,
            [FromQuery] string? liveStreamId,
            [FromQuery] bool? enableMpegtsM2TsMode,
            [FromQuery] string? videoCodec,
            [FromQuery] string? subtitleCodec,
            [FromQuery] string? transcodingReasons,
            [FromQuery] int? audioStreamIndex,
            [FromQuery] int? videoStreamIndex,
            [FromQuery] EncodingContext context,
            [FromQuery] Dictionary<string, string> streamOptions,
            [FromQuery] bool enableAdaptiveBitrateStreaming = true)
        {
            var streamingRequest = new HlsVideoRequestDto
            {
                Id = itemId,
                Container = container,
                Static = @static ?? true,
                Params = @params,
                Tag = tag,
                DeviceProfileId = deviceProfileId,
                PlaySessionId = playSessionId,
                SegmentContainer = segmentContainer,
                SegmentLength = segmentLength,
                MinSegments = minSegments,
                MediaSourceId = mediaSourceId,
                DeviceId = deviceId,
                AudioCodec = audioCodec,
                EnableAutoStreamCopy = enableAutoStreamCopy ?? true,
                AllowAudioStreamCopy = allowAudioStreamCopy ?? true,
                AllowVideoStreamCopy = allowVideoStreamCopy ?? true,
                BreakOnNonKeyFrames = breakOnNonKeyFrames ?? false,
                AudioSampleRate = audioSampleRate,
                MaxAudioChannels = maxAudioChannels,
                AudioBitRate = audioBitRate,
                MaxAudioBitDepth = maxAudioBitDepth,
                AudioChannels = audioChannels,
                Profile = profile,
                Level = level,
                Framerate = framerate,
                MaxFramerate = maxFramerate,
                CopyTimestamps = copyTimestamps ?? true,
                StartTimeTicks = startTimeTicks,
                Width = width,
                Height = height,
                VideoBitRate = videoBitRate,
                SubtitleStreamIndex = subtitleStreamIndex,
                SubtitleMethod = subtitleMethod,
                MaxRefFrames = maxRefFrames,
                MaxVideoBitDepth = maxVideoBitDepth,
                RequireAvc = requireAvc ?? true,
                DeInterlace = deInterlace ?? true,
                RequireNonAnamorphic = requireNonAnamorphic ?? true,
                TranscodingMaxAudioChannels = transcodingMaxAudioChannels,
                CpuCoreLimit = cpuCoreLimit,
                LiveStreamId = liveStreamId,
                EnableMpegtsM2TsMode = enableMpegtsM2TsMode ?? true,
                VideoCodec = videoCodec,
                SubtitleCodec = subtitleCodec,
                TranscodeReasons = transcodingReasons,
                AudioStreamIndex = audioStreamIndex,
                VideoStreamIndex = videoStreamIndex,
                Context = context,
                StreamOptions = streamOptions,
                EnableAdaptiveBitrateStreaming = enableAdaptiveBitrateStreaming
            };

            return await _dynamicHlsHelper.GetMasterHlsPlaylist(_transcodingJobType, streamingRequest, enableAdaptiveBitrateStreaming).ConfigureAwait(false);
        }

        /// <summary>
        /// Gets an audio hls playlist stream.
        /// </summary>
        /// <param name="itemId">The item id.</param>
        /// <param name="container">The video container. Possible values are: ts, webm, asf, wmv, ogv, mp4, m4v, mkv, mpeg, mpg, avi, 3gp, wmv, wtv, m2ts, mov, iso, flv. </param>
        /// <param name="static">Optional. If true, the original file will be streamed statically without any encoding. Use either no url extension or the original file extension. true/false.</param>
        /// <param name="params">The streaming parameters.</param>
        /// <param name="tag">The tag.</param>
        /// <param name="deviceProfileId">Optional. The dlna device profile id to utilize.</param>
        /// <param name="playSessionId">The play session id.</param>
        /// <param name="segmentContainer">The segment container.</param>
        /// <param name="segmentLength">The segment lenght.</param>
        /// <param name="minSegments">The minimum number of segments.</param>
        /// <param name="mediaSourceId">The media version id, if playing an alternate version.</param>
        /// <param name="deviceId">The device id of the client requesting. Used to stop encoding processes when needed.</param>
        /// <param name="audioCodec">Optional. Specify a audio codec to encode to, e.g. mp3. If omitted the server will auto-select using the url's extension. Options: aac, mp3, vorbis, wma.</param>
        /// <param name="enableAutoStreamCopy">Whether or not to allow automatic stream copy if requested values match the original source. Defaults to true.</param>
        /// <param name="allowVideoStreamCopy">Whether or not to allow copying of the video stream url.</param>
        /// <param name="allowAudioStreamCopy">Whether or not to allow copying of the audio stream url.</param>
        /// <param name="breakOnNonKeyFrames">Optional. Whether to break on non key frames.</param>
        /// <param name="audioSampleRate">Optional. Specify a specific audio sample rate, e.g. 44100.</param>
        /// <param name="maxAudioBitDepth">Optional. The maximum audio bit depth.</param>
        /// <param name="audioBitRate">Optional. Specify an audio bitrate to encode to, e.g. 128000. If omitted this will be left to encoder defaults.</param>
        /// <param name="audioChannels">Optional. Specify a specific number of audio channels to encode to, e.g. 2.</param>
        /// <param name="maxAudioChannels">Optional. Specify a maximum number of audio channels to encode to, e.g. 2.</param>
        /// <param name="profile">Optional. Specify a specific an encoder profile (varies by encoder), e.g. main, baseline, high.</param>
        /// <param name="level">Optional. Specify a level for the encoder profile (varies by encoder), e.g. 3, 3.1.</param>
        /// <param name="framerate">Optional. A specific video framerate to encode to, e.g. 23.976. Generally this should be omitted unless the device has specific requirements.</param>
        /// <param name="maxFramerate">Optional. A specific maximum video framerate to encode to, e.g. 23.976. Generally this should be omitted unless the device has specific requirements.</param>
        /// <param name="copyTimestamps">Whether or not to copy timestamps when transcoding with an offset. Defaults to false.</param>
        /// <param name="startTimeTicks">Optional. Specify a starting offset, in ticks. 1 tick = 10000 ms.</param>
        /// <param name="width">Optional. The fixed horizontal resolution of the encoded video.</param>
        /// <param name="height">Optional. The fixed vertical resolution of the encoded video.</param>
        /// <param name="videoBitRate">Optional. Specify a video bitrate to encode to, e.g. 500000. If omitted this will be left to encoder defaults.</param>
        /// <param name="subtitleStreamIndex">Optional. The index of the subtitle stream to use. If omitted no subtitles will be used.</param>
        /// <param name="subtitleMethod">Optional. Specify the subtitle delivery method.</param>
        /// <param name="maxRefFrames">Optional.</param>
        /// <param name="maxVideoBitDepth">Optional. The maximum video bit depth.</param>
        /// <param name="requireAvc">Optional. Whether to require avc.</param>
        /// <param name="deInterlace">Optional. Whether to deinterlace the video.</param>
        /// <param name="requireNonAnamorphic">Optional. Whether to require a non anamporphic stream.</param>
        /// <param name="transcodingMaxAudioChannels">Optional. The maximum number of audio channels to transcode.</param>
        /// <param name="cpuCoreLimit">Optional. The limit of how many cpu cores to use.</param>
        /// <param name="liveStreamId">The live stream id.</param>
        /// <param name="enableMpegtsM2TsMode">Optional. Whether to enable the MpegtsM2Ts mode.</param>
        /// <param name="videoCodec">Optional. Specify a video codec to encode to, e.g. h264. If omitted the server will auto-select using the url's extension. Options: h265, h264, mpeg4, theora, vpx, wmv.</param>
        /// <param name="subtitleCodec">Optional. Specify a subtitle codec to encode to.</param>
        /// <param name="transcodingReasons">Optional. The transcoding reason.</param>
        /// <param name="audioStreamIndex">Optional. The index of the audio stream to use. If omitted the first audio stream will be used.</param>
        /// <param name="videoStreamIndex">Optional. The index of the video stream to use. If omitted the first video stream will be used.</param>
        /// <param name="context">Optional. The <see cref="EncodingContext"/>.</param>
        /// <param name="streamOptions">Optional. The streaming options.</param>
        /// <param name="enableAdaptiveBitrateStreaming">Enable adaptive bitrate streaming.</param>
        /// <response code="200">Audio stream returned.</response>
        /// <returns>A <see cref="FileResult"/> containing the playlist file.</returns>
        [HttpGet("Audio/{itemId}/master.m3u8")]
        [HttpHead("Audio/{itemId}/master.m3u8", Name = "HeadMasterHlsAudioPlaylist")]
        [ProducesResponseType(StatusCodes.Status200OK)]
        [ProducesPlaylistFile]
        public async Task<ActionResult> GetMasterHlsAudioPlaylist(
            [FromRoute, Required] Guid itemId,
<<<<<<< HEAD
            [FromQuery, Required] string container,
=======
            [FromQuery, Required] string container
>>>>>>> 7ece423a
            [FromQuery] bool? @static,
            [FromQuery] string? @params,
            [FromQuery] string? tag,
            [FromQuery] string? deviceProfileId,
            [FromQuery] string? playSessionId,
            [FromQuery] string? segmentContainer,
            [FromQuery] int? segmentLength,
            [FromQuery] int? minSegments,
            [FromQuery, Required] string mediaSourceId,
            [FromQuery] string? deviceId,
            [FromQuery] string? audioCodec,
            [FromQuery] bool? enableAutoStreamCopy,
            [FromQuery] bool? allowVideoStreamCopy,
            [FromQuery] bool? allowAudioStreamCopy,
            [FromQuery] bool? breakOnNonKeyFrames,
            [FromQuery] int? audioSampleRate,
            [FromQuery] int? maxAudioBitDepth,
            [FromQuery] int? audioBitRate,
            [FromQuery] int? audioChannels,
            [FromQuery] int? maxAudioChannels,
            [FromQuery] string? profile,
            [FromQuery] string? level,
            [FromQuery] float? framerate,
            [FromQuery] float? maxFramerate,
            [FromQuery] bool? copyTimestamps,
            [FromQuery] long? startTimeTicks,
            [FromQuery] int? width,
            [FromQuery] int? height,
            [FromQuery] int? videoBitRate,
            [FromQuery] int? subtitleStreamIndex,
            [FromQuery] SubtitleDeliveryMethod subtitleMethod,
            [FromQuery] int? maxRefFrames,
            [FromQuery] int? maxVideoBitDepth,
            [FromQuery] bool? requireAvc,
            [FromQuery] bool? deInterlace,
            [FromQuery] bool? requireNonAnamorphic,
            [FromQuery] int? transcodingMaxAudioChannels,
            [FromQuery] int? cpuCoreLimit,
            [FromQuery] string? liveStreamId,
            [FromQuery] bool? enableMpegtsM2TsMode,
            [FromQuery] string? videoCodec,
            [FromQuery] string? subtitleCodec,
            [FromQuery] string? transcodingReasons,
            [FromQuery] int? audioStreamIndex,
            [FromQuery] int? videoStreamIndex,
            [FromQuery] EncodingContext context,
            [FromQuery] Dictionary<string, string> streamOptions,
            [FromQuery] bool enableAdaptiveBitrateStreaming = true)
        {
            var streamingRequest = new HlsAudioRequestDto
            {
                Id = itemId,
                Container = container,
                Static = @static ?? true,
                Params = @params,
                Tag = tag,
                DeviceProfileId = deviceProfileId,
                PlaySessionId = playSessionId,
                SegmentContainer = segmentContainer,
                SegmentLength = segmentLength,
                MinSegments = minSegments,
                MediaSourceId = mediaSourceId,
                DeviceId = deviceId,
                AudioCodec = audioCodec,
                EnableAutoStreamCopy = enableAutoStreamCopy ?? true,
                AllowAudioStreamCopy = allowAudioStreamCopy ?? true,
                AllowVideoStreamCopy = allowVideoStreamCopy ?? true,
                BreakOnNonKeyFrames = breakOnNonKeyFrames ?? false,
                AudioSampleRate = audioSampleRate,
                MaxAudioChannels = maxAudioChannels,
                AudioBitRate = audioBitRate,
                MaxAudioBitDepth = maxAudioBitDepth,
                AudioChannels = audioChannels,
                Profile = profile,
                Level = level,
                Framerate = framerate,
                MaxFramerate = maxFramerate,
                CopyTimestamps = copyTimestamps ?? true,
                StartTimeTicks = startTimeTicks,
                Width = width,
                Height = height,
                VideoBitRate = videoBitRate,
                SubtitleStreamIndex = subtitleStreamIndex,
                SubtitleMethod = subtitleMethod,
                MaxRefFrames = maxRefFrames,
                MaxVideoBitDepth = maxVideoBitDepth,
                RequireAvc = requireAvc ?? true,
                DeInterlace = deInterlace ?? true,
                RequireNonAnamorphic = requireNonAnamorphic ?? true,
                TranscodingMaxAudioChannels = transcodingMaxAudioChannels,
                CpuCoreLimit = cpuCoreLimit,
                LiveStreamId = liveStreamId,
                EnableMpegtsM2TsMode = enableMpegtsM2TsMode ?? true,
                VideoCodec = videoCodec,
                SubtitleCodec = subtitleCodec,
                TranscodeReasons = transcodingReasons,
                AudioStreamIndex = audioStreamIndex,
                VideoStreamIndex = videoStreamIndex,
                Context = context,
                StreamOptions = streamOptions,
                EnableAdaptiveBitrateStreaming = enableAdaptiveBitrateStreaming
            };

            return await _dynamicHlsHelper.GetMasterHlsPlaylist(_transcodingJobType, streamingRequest, enableAdaptiveBitrateStreaming).ConfigureAwait(false);
        }

        /// <summary>
        /// Gets a video stream using HTTP live streaming.
        /// </summary>
        /// <param name="itemId">The item id.</param>
        /// <param name="container">The video container. Possible values are: ts, webm, asf, wmv, ogv, mp4, m4v, mkv, mpeg, mpg, avi, 3gp, wmv, wtv, m2ts, mov, iso, flv. </param>
        /// <param name="static">Optional. If true, the original file will be streamed statically without any encoding. Use either no url extension or the original file extension. true/false.</param>
        /// <param name="params">The streaming parameters.</param>
        /// <param name="tag">The tag.</param>
        /// <param name="deviceProfileId">Optional. The dlna device profile id to utilize.</param>
        /// <param name="playSessionId">The play session id.</param>
        /// <param name="segmentContainer">The segment container.</param>
        /// <param name="segmentLength">The segment lenght.</param>
        /// <param name="minSegments">The minimum number of segments.</param>
        /// <param name="mediaSourceId">The media version id, if playing an alternate version.</param>
        /// <param name="deviceId">The device id of the client requesting. Used to stop encoding processes when needed.</param>
        /// <param name="audioCodec">Optional. Specify a audio codec to encode to, e.g. mp3. If omitted the server will auto-select using the url's extension. Options: aac, mp3, vorbis, wma.</param>
        /// <param name="enableAutoStreamCopy">Whether or not to allow automatic stream copy if requested values match the original source. Defaults to true.</param>
        /// <param name="allowVideoStreamCopy">Whether or not to allow copying of the video stream url.</param>
        /// <param name="allowAudioStreamCopy">Whether or not to allow copying of the audio stream url.</param>
        /// <param name="breakOnNonKeyFrames">Optional. Whether to break on non key frames.</param>
        /// <param name="audioSampleRate">Optional. Specify a specific audio sample rate, e.g. 44100.</param>
        /// <param name="maxAudioBitDepth">Optional. The maximum audio bit depth.</param>
        /// <param name="audioBitRate">Optional. Specify an audio bitrate to encode to, e.g. 128000. If omitted this will be left to encoder defaults.</param>
        /// <param name="audioChannels">Optional. Specify a specific number of audio channels to encode to, e.g. 2.</param>
        /// <param name="maxAudioChannels">Optional. Specify a maximum number of audio channels to encode to, e.g. 2.</param>
        /// <param name="profile">Optional. Specify a specific an encoder profile (varies by encoder), e.g. main, baseline, high.</param>
        /// <param name="level">Optional. Specify a level for the encoder profile (varies by encoder), e.g. 3, 3.1.</param>
        /// <param name="framerate">Optional. A specific video framerate to encode to, e.g. 23.976. Generally this should be omitted unless the device has specific requirements.</param>
        /// <param name="maxFramerate">Optional. A specific maximum video framerate to encode to, e.g. 23.976. Generally this should be omitted unless the device has specific requirements.</param>
        /// <param name="copyTimestamps">Whether or not to copy timestamps when transcoding with an offset. Defaults to false.</param>
        /// <param name="startTimeTicks">Optional. Specify a starting offset, in ticks. 1 tick = 10000 ms.</param>
        /// <param name="width">Optional. The fixed horizontal resolution of the encoded video.</param>
        /// <param name="height">Optional. The fixed vertical resolution of the encoded video.</param>
        /// <param name="videoBitRate">Optional. Specify a video bitrate to encode to, e.g. 500000. If omitted this will be left to encoder defaults.</param>
        /// <param name="subtitleStreamIndex">Optional. The index of the subtitle stream to use. If omitted no subtitles will be used.</param>
        /// <param name="subtitleMethod">Optional. Specify the subtitle delivery method.</param>
        /// <param name="maxRefFrames">Optional.</param>
        /// <param name="maxVideoBitDepth">Optional. The maximum video bit depth.</param>
        /// <param name="requireAvc">Optional. Whether to require avc.</param>
        /// <param name="deInterlace">Optional. Whether to deinterlace the video.</param>
        /// <param name="requireNonAnamorphic">Optional. Whether to require a non anamporphic stream.</param>
        /// <param name="transcodingMaxAudioChannels">Optional. The maximum number of audio channels to transcode.</param>
        /// <param name="cpuCoreLimit">Optional. The limit of how many cpu cores to use.</param>
        /// <param name="liveStreamId">The live stream id.</param>
        /// <param name="enableMpegtsM2TsMode">Optional. Whether to enable the MpegtsM2Ts mode.</param>
        /// <param name="videoCodec">Optional. Specify a video codec to encode to, e.g. h264. If omitted the server will auto-select using the url's extension. Options: h265, h264, mpeg4, theora, vpx, wmv.</param>
        /// <param name="subtitleCodec">Optional. Specify a subtitle codec to encode to.</param>
        /// <param name="transcodingReasons">Optional. The transcoding reason.</param>
        /// <param name="audioStreamIndex">Optional. The index of the audio stream to use. If omitted the first audio stream will be used.</param>
        /// <param name="videoStreamIndex">Optional. The index of the video stream to use. If omitted the first video stream will be used.</param>
        /// <param name="context">Optional. The <see cref="EncodingContext"/>.</param>
        /// <param name="streamOptions">Optional. The streaming options.</param>
        /// <response code="200">Video stream returned.</response>
        /// <returns>A <see cref="FileResult"/> containing the audio file.</returns>
        [HttpGet("Videos/{itemId}/main.m3u8")]
        [ProducesResponseType(StatusCodes.Status200OK)]
        [ProducesPlaylistFile]
        public async Task<ActionResult> GetVariantHlsVideoPlaylist(
            [FromRoute, Required] Guid itemId,
            [FromQuery, Required] string container,
            [FromQuery] bool? @static,
            [FromQuery] string? @params,
            [FromQuery] string? tag,
            [FromQuery] string? deviceProfileId,
            [FromQuery] string? playSessionId,
            [FromQuery] string? segmentContainer,
            [FromQuery] int? segmentLength,
            [FromQuery] int? minSegments,
            [FromQuery] string? mediaSourceId,
            [FromQuery] string? deviceId,
            [FromQuery] string? audioCodec,
            [FromQuery] bool? enableAutoStreamCopy,
            [FromQuery] bool? allowVideoStreamCopy,
            [FromQuery] bool? allowAudioStreamCopy,
            [FromQuery] bool? breakOnNonKeyFrames,
            [FromQuery] int? audioSampleRate,
            [FromQuery] int? maxAudioBitDepth,
            [FromQuery] int? audioBitRate,
            [FromQuery] int? audioChannels,
            [FromQuery] int? maxAudioChannels,
            [FromQuery] string? profile,
            [FromQuery] string? level,
            [FromQuery] float? framerate,
            [FromQuery] float? maxFramerate,
            [FromQuery] bool? copyTimestamps,
            [FromQuery] long? startTimeTicks,
            [FromQuery] int? width,
            [FromQuery] int? height,
            [FromQuery] int? videoBitRate,
            [FromQuery] int? subtitleStreamIndex,
            [FromQuery] SubtitleDeliveryMethod subtitleMethod,
            [FromQuery] int? maxRefFrames,
            [FromQuery] int? maxVideoBitDepth,
            [FromQuery] bool? requireAvc,
            [FromQuery] bool? deInterlace,
            [FromQuery] bool? requireNonAnamorphic,
            [FromQuery] int? transcodingMaxAudioChannels,
            [FromQuery] int? cpuCoreLimit,
            [FromQuery] string? liveStreamId,
            [FromQuery] bool? enableMpegtsM2TsMode,
            [FromQuery] string? videoCodec,
            [FromQuery] string? subtitleCodec,
            [FromQuery] string? transcodingReasons,
            [FromQuery] int? audioStreamIndex,
            [FromQuery] int? videoStreamIndex,
            [FromQuery] EncodingContext context,
            [FromQuery] Dictionary<string, string> streamOptions)
        {
            var cancellationTokenSource = new CancellationTokenSource();
            var streamingRequest = new VideoRequestDto
            {
                Id = itemId,
                Container = container,
                Static = @static ?? true,
                Params = @params,
                Tag = tag,
                DeviceProfileId = deviceProfileId,
                PlaySessionId = playSessionId,
                SegmentContainer = segmentContainer,
                SegmentLength = segmentLength,
                MinSegments = minSegments,
                MediaSourceId = mediaSourceId,
                DeviceId = deviceId,
                AudioCodec = audioCodec,
                EnableAutoStreamCopy = enableAutoStreamCopy ?? true,
                AllowAudioStreamCopy = allowAudioStreamCopy ?? true,
                AllowVideoStreamCopy = allowVideoStreamCopy ?? true,
                BreakOnNonKeyFrames = breakOnNonKeyFrames ?? false,
                AudioSampleRate = audioSampleRate,
                MaxAudioChannels = maxAudioChannels,
                AudioBitRate = audioBitRate,
                MaxAudioBitDepth = maxAudioBitDepth,
                AudioChannels = audioChannels,
                Profile = profile,
                Level = level,
                Framerate = framerate,
                MaxFramerate = maxFramerate,
                CopyTimestamps = copyTimestamps ?? true,
                StartTimeTicks = startTimeTicks,
                Width = width,
                Height = height,
                VideoBitRate = videoBitRate,
                SubtitleStreamIndex = subtitleStreamIndex,
                SubtitleMethod = subtitleMethod,
                MaxRefFrames = maxRefFrames,
                MaxVideoBitDepth = maxVideoBitDepth,
                RequireAvc = requireAvc ?? true,
                DeInterlace = deInterlace ?? true,
                RequireNonAnamorphic = requireNonAnamorphic ?? true,
                TranscodingMaxAudioChannels = transcodingMaxAudioChannels,
                CpuCoreLimit = cpuCoreLimit,
                LiveStreamId = liveStreamId,
                EnableMpegtsM2TsMode = enableMpegtsM2TsMode ?? true,
                VideoCodec = videoCodec,
                SubtitleCodec = subtitleCodec,
                TranscodeReasons = transcodingReasons,
                AudioStreamIndex = audioStreamIndex,
                VideoStreamIndex = videoStreamIndex,
                Context = context,
                StreamOptions = streamOptions
            };

            return await GetVariantPlaylistInternal(streamingRequest, "main", cancellationTokenSource)
                .ConfigureAwait(false);
        }

        /// <summary>
        /// Gets an audio stream using HTTP live streaming.
        /// </summary>
        /// <param name="itemId">The item id.</param>
        /// <param name="container">The video container. Possible values are: ts, webm, asf, wmv, ogv, mp4, m4v, mkv, mpeg, mpg, avi, 3gp, wmv, wtv, m2ts, mov, iso, flv. </param>
        /// <param name="static">Optional. If true, the original file will be streamed statically without any encoding. Use either no url extension or the original file extension. true/false.</param>
        /// <param name="params">The streaming parameters.</param>
        /// <param name="tag">The tag.</param>
        /// <param name="deviceProfileId">Optional. The dlna device profile id to utilize.</param>
        /// <param name="playSessionId">The play session id.</param>
        /// <param name="segmentContainer">The segment container.</param>
        /// <param name="segmentLength">The segment lenght.</param>
        /// <param name="minSegments">The minimum number of segments.</param>
        /// <param name="mediaSourceId">The media version id, if playing an alternate version.</param>
        /// <param name="deviceId">The device id of the client requesting. Used to stop encoding processes when needed.</param>
        /// <param name="audioCodec">Optional. Specify a audio codec to encode to, e.g. mp3. If omitted the server will auto-select using the url's extension. Options: aac, mp3, vorbis, wma.</param>
        /// <param name="enableAutoStreamCopy">Whether or not to allow automatic stream copy if requested values match the original source. Defaults to true.</param>
        /// <param name="allowVideoStreamCopy">Whether or not to allow copying of the video stream url.</param>
        /// <param name="allowAudioStreamCopy">Whether or not to allow copying of the audio stream url.</param>
        /// <param name="breakOnNonKeyFrames">Optional. Whether to break on non key frames.</param>
        /// <param name="audioSampleRate">Optional. Specify a specific audio sample rate, e.g. 44100.</param>
        /// <param name="maxAudioBitDepth">Optional. The maximum audio bit depth.</param>
        /// <param name="audioBitRate">Optional. Specify an audio bitrate to encode to, e.g. 128000. If omitted this will be left to encoder defaults.</param>
        /// <param name="audioChannels">Optional. Specify a specific number of audio channels to encode to, e.g. 2.</param>
        /// <param name="maxAudioChannels">Optional. Specify a maximum number of audio channels to encode to, e.g. 2.</param>
        /// <param name="profile">Optional. Specify a specific an encoder profile (varies by encoder), e.g. main, baseline, high.</param>
        /// <param name="level">Optional. Specify a level for the encoder profile (varies by encoder), e.g. 3, 3.1.</param>
        /// <param name="framerate">Optional. A specific video framerate to encode to, e.g. 23.976. Generally this should be omitted unless the device has specific requirements.</param>
        /// <param name="maxFramerate">Optional. A specific maximum video framerate to encode to, e.g. 23.976. Generally this should be omitted unless the device has specific requirements.</param>
        /// <param name="copyTimestamps">Whether or not to copy timestamps when transcoding with an offset. Defaults to false.</param>
        /// <param name="startTimeTicks">Optional. Specify a starting offset, in ticks. 1 tick = 10000 ms.</param>
        /// <param name="width">Optional. The fixed horizontal resolution of the encoded video.</param>
        /// <param name="height">Optional. The fixed vertical resolution of the encoded video.</param>
        /// <param name="videoBitRate">Optional. Specify a video bitrate to encode to, e.g. 500000. If omitted this will be left to encoder defaults.</param>
        /// <param name="subtitleStreamIndex">Optional. The index of the subtitle stream to use. If omitted no subtitles will be used.</param>
        /// <param name="subtitleMethod">Optional. Specify the subtitle delivery method.</param>
        /// <param name="maxRefFrames">Optional.</param>
        /// <param name="maxVideoBitDepth">Optional. The maximum video bit depth.</param>
        /// <param name="requireAvc">Optional. Whether to require avc.</param>
        /// <param name="deInterlace">Optional. Whether to deinterlace the video.</param>
        /// <param name="requireNonAnamorphic">Optional. Whether to require a non anamporphic stream.</param>
        /// <param name="transcodingMaxAudioChannels">Optional. The maximum number of audio channels to transcode.</param>
        /// <param name="cpuCoreLimit">Optional. The limit of how many cpu cores to use.</param>
        /// <param name="liveStreamId">The live stream id.</param>
        /// <param name="enableMpegtsM2TsMode">Optional. Whether to enable the MpegtsM2Ts mode.</param>
        /// <param name="videoCodec">Optional. Specify a video codec to encode to, e.g. h264. If omitted the server will auto-select using the url's extension. Options: h265, h264, mpeg4, theora, vpx, wmv.</param>
        /// <param name="subtitleCodec">Optional. Specify a subtitle codec to encode to.</param>
        /// <param name="transcodingReasons">Optional. The transcoding reason.</param>
        /// <param name="audioStreamIndex">Optional. The index of the audio stream to use. If omitted the first audio stream will be used.</param>
        /// <param name="videoStreamIndex">Optional. The index of the video stream to use. If omitted the first video stream will be used.</param>
        /// <param name="context">Optional. The <see cref="EncodingContext"/>.</param>
        /// <param name="streamOptions">Optional. The streaming options.</param>
        /// <response code="200">Audio stream returned.</response>
        /// <returns>A <see cref="FileResult"/> containing the audio file.</returns>
        [HttpGet("Audio/{itemId}/main.m3u8")]
        [ProducesResponseType(StatusCodes.Status200OK)]
        [ProducesPlaylistFile]
        public async Task<ActionResult> GetVariantHlsAudioPlaylist(
            [FromRoute, Required] Guid itemId,
            [FromQuery, Required] string container,
            [FromQuery] bool? @static,
            [FromQuery] string? @params,
            [FromQuery] string? tag,
            [FromQuery] string? deviceProfileId,
            [FromQuery] string? playSessionId,
            [FromQuery] string? segmentContainer,
            [FromQuery] int? segmentLength,
            [FromQuery] int? minSegments,
            [FromQuery] string? mediaSourceId,
            [FromQuery] string? deviceId,
            [FromQuery] string? audioCodec,
            [FromQuery] bool? enableAutoStreamCopy,
            [FromQuery] bool? allowVideoStreamCopy,
            [FromQuery] bool? allowAudioStreamCopy,
            [FromQuery] bool? breakOnNonKeyFrames,
            [FromQuery] int? audioSampleRate,
            [FromQuery] int? maxAudioBitDepth,
            [FromQuery] int? audioBitRate,
            [FromQuery] int? audioChannels,
            [FromQuery] int? maxAudioChannels,
            [FromQuery] string? profile,
            [FromQuery] string? level,
            [FromQuery] float? framerate,
            [FromQuery] float? maxFramerate,
            [FromQuery] bool? copyTimestamps,
            [FromQuery] long? startTimeTicks,
            [FromQuery] int? width,
            [FromQuery] int? height,
            [FromQuery] int? videoBitRate,
            [FromQuery] int? subtitleStreamIndex,
            [FromQuery] SubtitleDeliveryMethod subtitleMethod,
            [FromQuery] int? maxRefFrames,
            [FromQuery] int? maxVideoBitDepth,
            [FromQuery] bool? requireAvc,
            [FromQuery] bool? deInterlace,
            [FromQuery] bool? requireNonAnamorphic,
            [FromQuery] int? transcodingMaxAudioChannels,
            [FromQuery] int? cpuCoreLimit,
            [FromQuery] string? liveStreamId,
            [FromQuery] bool? enableMpegtsM2TsMode,
            [FromQuery] string? videoCodec,
            [FromQuery] string? subtitleCodec,
            [FromQuery] string? transcodingReasons,
            [FromQuery] int? audioStreamIndex,
            [FromQuery] int? videoStreamIndex,
            [FromQuery] EncodingContext context,
            [FromQuery] Dictionary<string, string> streamOptions)
        {
            var cancellationTokenSource = new CancellationTokenSource();
            var streamingRequest = new StreamingRequestDto
            {
                Id = itemId,
                Container = container,
                Static = @static ?? true,
                Params = @params,
                Tag = tag,
                DeviceProfileId = deviceProfileId,
                PlaySessionId = playSessionId,
                SegmentContainer = segmentContainer,
                SegmentLength = segmentLength,
                MinSegments = minSegments,
                MediaSourceId = mediaSourceId,
                DeviceId = deviceId,
                AudioCodec = audioCodec,
                EnableAutoStreamCopy = enableAutoStreamCopy ?? true,
                AllowAudioStreamCopy = allowAudioStreamCopy ?? true,
                AllowVideoStreamCopy = allowVideoStreamCopy ?? true,
                BreakOnNonKeyFrames = breakOnNonKeyFrames ?? false,
                AudioSampleRate = audioSampleRate,
                MaxAudioChannels = maxAudioChannels,
                AudioBitRate = audioBitRate,
                MaxAudioBitDepth = maxAudioBitDepth,
                AudioChannels = audioChannels,
                Profile = profile,
                Level = level,
                Framerate = framerate,
                MaxFramerate = maxFramerate,
                CopyTimestamps = copyTimestamps ?? true,
                StartTimeTicks = startTimeTicks,
                Width = width,
                Height = height,
                VideoBitRate = videoBitRate,
                SubtitleStreamIndex = subtitleStreamIndex,
                SubtitleMethod = subtitleMethod,
                MaxRefFrames = maxRefFrames,
                MaxVideoBitDepth = maxVideoBitDepth,
                RequireAvc = requireAvc ?? true,
                DeInterlace = deInterlace ?? true,
                RequireNonAnamorphic = requireNonAnamorphic ?? true,
                TranscodingMaxAudioChannels = transcodingMaxAudioChannels,
                CpuCoreLimit = cpuCoreLimit,
                LiveStreamId = liveStreamId,
                EnableMpegtsM2TsMode = enableMpegtsM2TsMode ?? true,
                VideoCodec = videoCodec,
                SubtitleCodec = subtitleCodec,
                TranscodeReasons = transcodingReasons,
                AudioStreamIndex = audioStreamIndex,
                VideoStreamIndex = videoStreamIndex,
                Context = context,
                StreamOptions = streamOptions
            };

            return await GetVariantPlaylistInternal(streamingRequest, "main", cancellationTokenSource)
                .ConfigureAwait(false);
        }

        /// <summary>
        /// Gets a video stream using HTTP live streaming.
        /// </summary>
        /// <param name="itemId">The item id.</param>
        /// <param name="playlistId">The playlist id.</param>
        /// <param name="segmentId">The segment id.</param>
        /// <param name="container">The video container. Possible values are: ts, webm, asf, wmv, ogv, mp4, m4v, mkv, mpeg, mpg, avi, 3gp, wmv, wtv, m2ts, mov, iso, flv. </param>
        /// <param name="static">Optional. If true, the original file will be streamed statically without any encoding. Use either no url extension or the original file extension. true/false.</param>
        /// <param name="params">The streaming parameters.</param>
        /// <param name="tag">The tag.</param>
        /// <param name="deviceProfileId">Optional. The dlna device profile id to utilize.</param>
        /// <param name="playSessionId">The play session id.</param>
        /// <param name="segmentContainer">The segment container.</param>
        /// <param name="segmentLength">The segment lenght.</param>
        /// <param name="minSegments">The minimum number of segments.</param>
        /// <param name="mediaSourceId">The media version id, if playing an alternate version.</param>
        /// <param name="deviceId">The device id of the client requesting. Used to stop encoding processes when needed.</param>
        /// <param name="audioCodec">Optional. Specify a audio codec to encode to, e.g. mp3. If omitted the server will auto-select using the url's extension. Options: aac, mp3, vorbis, wma.</param>
        /// <param name="enableAutoStreamCopy">Whether or not to allow automatic stream copy if requested values match the original source. Defaults to true.</param>
        /// <param name="allowVideoStreamCopy">Whether or not to allow copying of the video stream url.</param>
        /// <param name="allowAudioStreamCopy">Whether or not to allow copying of the audio stream url.</param>
        /// <param name="breakOnNonKeyFrames">Optional. Whether to break on non key frames.</param>
        /// <param name="audioSampleRate">Optional. Specify a specific audio sample rate, e.g. 44100.</param>
        /// <param name="maxAudioBitDepth">Optional. The maximum audio bit depth.</param>
        /// <param name="audioBitRate">Optional. Specify an audio bitrate to encode to, e.g. 128000. If omitted this will be left to encoder defaults.</param>
        /// <param name="audioChannels">Optional. Specify a specific number of audio channels to encode to, e.g. 2.</param>
        /// <param name="maxAudioChannels">Optional. Specify a maximum number of audio channels to encode to, e.g. 2.</param>
        /// <param name="profile">Optional. Specify a specific an encoder profile (varies by encoder), e.g. main, baseline, high.</param>
        /// <param name="level">Optional. Specify a level for the encoder profile (varies by encoder), e.g. 3, 3.1.</param>
        /// <param name="framerate">Optional. A specific video framerate to encode to, e.g. 23.976. Generally this should be omitted unless the device has specific requirements.</param>
        /// <param name="maxFramerate">Optional. A specific maximum video framerate to encode to, e.g. 23.976. Generally this should be omitted unless the device has specific requirements.</param>
        /// <param name="copyTimestamps">Whether or not to copy timestamps when transcoding with an offset. Defaults to false.</param>
        /// <param name="startTimeTicks">Optional. Specify a starting offset, in ticks. 1 tick = 10000 ms.</param>
        /// <param name="width">Optional. The fixed horizontal resolution of the encoded video.</param>
        /// <param name="height">Optional. The fixed vertical resolution of the encoded video.</param>
        /// <param name="videoBitRate">Optional. Specify a video bitrate to encode to, e.g. 500000. If omitted this will be left to encoder defaults.</param>
        /// <param name="subtitleStreamIndex">Optional. The index of the subtitle stream to use. If omitted no subtitles will be used.</param>
        /// <param name="subtitleMethod">Optional. Specify the subtitle delivery method.</param>
        /// <param name="maxRefFrames">Optional.</param>
        /// <param name="maxVideoBitDepth">Optional. The maximum video bit depth.</param>
        /// <param name="requireAvc">Optional. Whether to require avc.</param>
        /// <param name="deInterlace">Optional. Whether to deinterlace the video.</param>
        /// <param name="requireNonAnamorphic">Optional. Whether to require a non anamporphic stream.</param>
        /// <param name="transcodingMaxAudioChannels">Optional. The maximum number of audio channels to transcode.</param>
        /// <param name="cpuCoreLimit">Optional. The limit of how many cpu cores to use.</param>
        /// <param name="liveStreamId">The live stream id.</param>
        /// <param name="enableMpegtsM2TsMode">Optional. Whether to enable the MpegtsM2Ts mode.</param>
        /// <param name="videoCodec">Optional. Specify a video codec to encode to, e.g. h264. If omitted the server will auto-select using the url's extension. Options: h265, h264, mpeg4, theora, vpx, wmv.</param>
        /// <param name="subtitleCodec">Optional. Specify a subtitle codec to encode to.</param>
        /// <param name="transcodingReasons">Optional. The transcoding reason.</param>
        /// <param name="audioStreamIndex">Optional. The index of the audio stream to use. If omitted the first audio stream will be used.</param>
        /// <param name="videoStreamIndex">Optional. The index of the video stream to use. If omitted the first video stream will be used.</param>
        /// <param name="context">Optional. The <see cref="EncodingContext"/>.</param>
        /// <param name="streamOptions">Optional. The streaming options.</param>
        /// <response code="200">Video stream returned.</response>
        /// <returns>A <see cref="FileResult"/> containing the audio file.</returns>
        [HttpGet("Videos/{itemId}/hls1/{playlistId}/{segmentId}.{container}")]
        [ProducesResponseType(StatusCodes.Status200OK)]
        [ProducesVideoFile]
        [SuppressMessage("Microsoft.Performance", "CA1801:ReviewUnusedParameters", MessageId = "playlistId", Justification = "Imported from ServiceStack")]
        public async Task<ActionResult> GetHlsVideoSegment(
            [FromRoute, Required] Guid itemId,
            [FromRoute, Required] string playlistId,
            [FromRoute, Required] int segmentId,
            [FromRoute] string container,
            [FromQuery] bool? @static,
            [FromQuery] string? @params,
            [FromQuery] string? tag,
            [FromQuery] string? deviceProfileId,
            [FromQuery] string? playSessionId,
            [FromQuery] string? segmentContainer,
            [FromQuery] int? segmentLength,
            [FromQuery] int? minSegments,
            [FromQuery] string? mediaSourceId,
            [FromQuery] string? deviceId,
            [FromQuery] string? audioCodec,
            [FromQuery] bool? enableAutoStreamCopy,
            [FromQuery] bool? allowVideoStreamCopy,
            [FromQuery] bool? allowAudioStreamCopy,
            [FromQuery] bool? breakOnNonKeyFrames,
            [FromQuery] int? audioSampleRate,
            [FromQuery] int? maxAudioBitDepth,
            [FromQuery] int? audioBitRate,
            [FromQuery] int? audioChannels,
            [FromQuery] int? maxAudioChannels,
            [FromQuery] string? profile,
            [FromQuery] string? level,
            [FromQuery] float? framerate,
            [FromQuery] float? maxFramerate,
            [FromQuery] bool? copyTimestamps,
            [FromQuery] long? startTimeTicks,
            [FromQuery] int? width,
            [FromQuery] int? height,
            [FromQuery] int? videoBitRate,
            [FromQuery] int? subtitleStreamIndex,
            [FromQuery] SubtitleDeliveryMethod subtitleMethod,
            [FromQuery] int? maxRefFrames,
            [FromQuery] int? maxVideoBitDepth,
            [FromQuery] bool? requireAvc,
            [FromQuery] bool? deInterlace,
            [FromQuery] bool? requireNonAnamorphic,
            [FromQuery] int? transcodingMaxAudioChannels,
            [FromQuery] int? cpuCoreLimit,
            [FromQuery] string? liveStreamId,
            [FromQuery] bool? enableMpegtsM2TsMode,
            [FromQuery] string? videoCodec,
            [FromQuery] string? subtitleCodec,
            [FromQuery] string? transcodingReasons,
            [FromQuery] int? audioStreamIndex,
            [FromQuery] int? videoStreamIndex,
            [FromQuery] EncodingContext context,
            [FromQuery] Dictionary<string, string> streamOptions)
        {
            var streamingRequest = new VideoRequestDto
            {
                Id = itemId,
                Container = container,
                Static = @static ?? true,
                Params = @params,
                Tag = tag,
                DeviceProfileId = deviceProfileId,
                PlaySessionId = playSessionId,
                SegmentContainer = segmentContainer,
                SegmentLength = segmentLength,
                MinSegments = minSegments,
                MediaSourceId = mediaSourceId,
                DeviceId = deviceId,
                AudioCodec = audioCodec,
                EnableAutoStreamCopy = enableAutoStreamCopy ?? true,
                AllowAudioStreamCopy = allowAudioStreamCopy ?? true,
                AllowVideoStreamCopy = allowVideoStreamCopy ?? true,
                BreakOnNonKeyFrames = breakOnNonKeyFrames ?? false,
                AudioSampleRate = audioSampleRate,
                MaxAudioChannels = maxAudioChannels,
                AudioBitRate = audioBitRate,
                MaxAudioBitDepth = maxAudioBitDepth,
                AudioChannels = audioChannels,
                Profile = profile,
                Level = level,
                Framerate = framerate,
                MaxFramerate = maxFramerate,
                CopyTimestamps = copyTimestamps ?? true,
                StartTimeTicks = startTimeTicks,
                Width = width,
                Height = height,
                VideoBitRate = videoBitRate,
                SubtitleStreamIndex = subtitleStreamIndex,
                SubtitleMethod = subtitleMethod,
                MaxRefFrames = maxRefFrames,
                MaxVideoBitDepth = maxVideoBitDepth,
                RequireAvc = requireAvc ?? true,
                DeInterlace = deInterlace ?? true,
                RequireNonAnamorphic = requireNonAnamorphic ?? true,
                TranscodingMaxAudioChannels = transcodingMaxAudioChannels,
                CpuCoreLimit = cpuCoreLimit,
                LiveStreamId = liveStreamId,
                EnableMpegtsM2TsMode = enableMpegtsM2TsMode ?? true,
                VideoCodec = videoCodec,
                SubtitleCodec = subtitleCodec,
                TranscodeReasons = transcodingReasons,
                AudioStreamIndex = audioStreamIndex,
                VideoStreamIndex = videoStreamIndex,
                Context = context,
                StreamOptions = streamOptions
            };

            return await GetDynamicSegment(streamingRequest, segmentId)
                .ConfigureAwait(false);
        }

        /// <summary>
        /// Gets a video stream using HTTP live streaming.
        /// </summary>
        /// <param name="itemId">The item id.</param>
        /// <param name="playlistId">The playlist id.</param>
        /// <param name="segmentId">The segment id.</param>
        /// <param name="container">The video container. Possible values are: ts, webm, asf, wmv, ogv, mp4, m4v, mkv, mpeg, mpg, avi, 3gp, wmv, wtv, m2ts, mov, iso, flv. </param>
        /// <param name="static">Optional. If true, the original file will be streamed statically without any encoding. Use either no url extension or the original file extension. true/false.</param>
        /// <param name="params">The streaming parameters.</param>
        /// <param name="tag">The tag.</param>
        /// <param name="deviceProfileId">Optional. The dlna device profile id to utilize.</param>
        /// <param name="playSessionId">The play session id.</param>
        /// <param name="segmentContainer">The segment container.</param>
        /// <param name="segmentLength">The segment lenght.</param>
        /// <param name="minSegments">The minimum number of segments.</param>
        /// <param name="mediaSourceId">The media version id, if playing an alternate version.</param>
        /// <param name="deviceId">The device id of the client requesting. Used to stop encoding processes when needed.</param>
        /// <param name="audioCodec">Optional. Specify a audio codec to encode to, e.g. mp3. If omitted the server will auto-select using the url's extension. Options: aac, mp3, vorbis, wma.</param>
        /// <param name="enableAutoStreamCopy">Whether or not to allow automatic stream copy if requested values match the original source. Defaults to true.</param>
        /// <param name="allowVideoStreamCopy">Whether or not to allow copying of the video stream url.</param>
        /// <param name="allowAudioStreamCopy">Whether or not to allow copying of the audio stream url.</param>
        /// <param name="breakOnNonKeyFrames">Optional. Whether to break on non key frames.</param>
        /// <param name="audioSampleRate">Optional. Specify a specific audio sample rate, e.g. 44100.</param>
        /// <param name="maxAudioBitDepth">Optional. The maximum audio bit depth.</param>
        /// <param name="audioBitRate">Optional. Specify an audio bitrate to encode to, e.g. 128000. If omitted this will be left to encoder defaults.</param>
        /// <param name="audioChannels">Optional. Specify a specific number of audio channels to encode to, e.g. 2.</param>
        /// <param name="maxAudioChannels">Optional. Specify a maximum number of audio channels to encode to, e.g. 2.</param>
        /// <param name="profile">Optional. Specify a specific an encoder profile (varies by encoder), e.g. main, baseline, high.</param>
        /// <param name="level">Optional. Specify a level for the encoder profile (varies by encoder), e.g. 3, 3.1.</param>
        /// <param name="framerate">Optional. A specific video framerate to encode to, e.g. 23.976. Generally this should be omitted unless the device has specific requirements.</param>
        /// <param name="maxFramerate">Optional. A specific maximum video framerate to encode to, e.g. 23.976. Generally this should be omitted unless the device has specific requirements.</param>
        /// <param name="copyTimestamps">Whether or not to copy timestamps when transcoding with an offset. Defaults to false.</param>
        /// <param name="startTimeTicks">Optional. Specify a starting offset, in ticks. 1 tick = 10000 ms.</param>
        /// <param name="width">Optional. The fixed horizontal resolution of the encoded video.</param>
        /// <param name="height">Optional. The fixed vertical resolution of the encoded video.</param>
        /// <param name="videoBitRate">Optional. Specify a video bitrate to encode to, e.g. 500000. If omitted this will be left to encoder defaults.</param>
        /// <param name="subtitleStreamIndex">Optional. The index of the subtitle stream to use. If omitted no subtitles will be used.</param>
        /// <param name="subtitleMethod">Optional. Specify the subtitle delivery method.</param>
        /// <param name="maxRefFrames">Optional.</param>
        /// <param name="maxVideoBitDepth">Optional. The maximum video bit depth.</param>
        /// <param name="requireAvc">Optional. Whether to require avc.</param>
        /// <param name="deInterlace">Optional. Whether to deinterlace the video.</param>
        /// <param name="requireNonAnamorphic">Optional. Whether to require a non anamporphic stream.</param>
        /// <param name="transcodingMaxAudioChannels">Optional. The maximum number of audio channels to transcode.</param>
        /// <param name="cpuCoreLimit">Optional. The limit of how many cpu cores to use.</param>
        /// <param name="liveStreamId">The live stream id.</param>
        /// <param name="enableMpegtsM2TsMode">Optional. Whether to enable the MpegtsM2Ts mode.</param>
        /// <param name="videoCodec">Optional. Specify a video codec to encode to, e.g. h264. If omitted the server will auto-select using the url's extension. Options: h265, h264, mpeg4, theora, vpx, wmv.</param>
        /// <param name="subtitleCodec">Optional. Specify a subtitle codec to encode to.</param>
        /// <param name="transcodingReasons">Optional. The transcoding reason.</param>
        /// <param name="audioStreamIndex">Optional. The index of the audio stream to use. If omitted the first audio stream will be used.</param>
        /// <param name="videoStreamIndex">Optional. The index of the video stream to use. If omitted the first video stream will be used.</param>
        /// <param name="context">Optional. The <see cref="EncodingContext"/>.</param>
        /// <param name="streamOptions">Optional. The streaming options.</param>
        /// <response code="200">Video stream returned.</response>
        /// <returns>A <see cref="FileResult"/> containing the audio file.</returns>
        [HttpGet("Audio/{itemId}/hls1/{playlistId}/{segmentId}.{container}")]
        [ProducesResponseType(StatusCodes.Status200OK)]
        [ProducesAudioFile]
        [SuppressMessage("Microsoft.Performance", "CA1801:ReviewUnusedParameters", MessageId = "playlistId", Justification = "Imported from ServiceStack")]
        public async Task<ActionResult> GetHlsAudioSegment(
            [FromRoute, Required] Guid itemId,
            [FromRoute, Required] string playlistId,
            [FromRoute, Required] int segmentId,
            [FromRoute] string container,
            [FromQuery] bool? @static,
            [FromQuery] string? @params,
            [FromQuery] string? tag,
            [FromQuery] string? deviceProfileId,
            [FromQuery] string? playSessionId,
            [FromQuery] string? segmentContainer,
            [FromQuery] int? segmentLength,
            [FromQuery] int? minSegments,
            [FromQuery] string? mediaSourceId,
            [FromQuery] string? deviceId,
            [FromQuery] string? audioCodec,
            [FromQuery] bool? enableAutoStreamCopy,
            [FromQuery] bool? allowVideoStreamCopy,
            [FromQuery] bool? allowAudioStreamCopy,
            [FromQuery] bool? breakOnNonKeyFrames,
            [FromQuery] int? audioSampleRate,
            [FromQuery] int? maxAudioBitDepth,
            [FromQuery] int? audioBitRate,
            [FromQuery] int? audioChannels,
            [FromQuery] int? maxAudioChannels,
            [FromQuery] string? profile,
            [FromQuery] string? level,
            [FromQuery] float? framerate,
            [FromQuery] float? maxFramerate,
            [FromQuery] bool? copyTimestamps,
            [FromQuery] long? startTimeTicks,
            [FromQuery] int? width,
            [FromQuery] int? height,
            [FromQuery] int? videoBitRate,
            [FromQuery] int? subtitleStreamIndex,
            [FromQuery] SubtitleDeliveryMethod subtitleMethod,
            [FromQuery] int? maxRefFrames,
            [FromQuery] int? maxVideoBitDepth,
            [FromQuery] bool? requireAvc,
            [FromQuery] bool? deInterlace,
            [FromQuery] bool? requireNonAnamorphic,
            [FromQuery] int? transcodingMaxAudioChannels,
            [FromQuery] int? cpuCoreLimit,
            [FromQuery] string? liveStreamId,
            [FromQuery] bool? enableMpegtsM2TsMode,
            [FromQuery] string? videoCodec,
            [FromQuery] string? subtitleCodec,
            [FromQuery] string? transcodingReasons,
            [FromQuery] int? audioStreamIndex,
            [FromQuery] int? videoStreamIndex,
            [FromQuery] EncodingContext context,
            [FromQuery] Dictionary<string, string> streamOptions)
        {
            var streamingRequest = new StreamingRequestDto
            {
                Id = itemId,
                Container = container,
                Static = @static ?? true,
                Params = @params,
                Tag = tag,
                DeviceProfileId = deviceProfileId,
                PlaySessionId = playSessionId,
                SegmentContainer = segmentContainer,
                SegmentLength = segmentLength,
                MinSegments = minSegments,
                MediaSourceId = mediaSourceId,
                DeviceId = deviceId,
                AudioCodec = audioCodec,
                EnableAutoStreamCopy = enableAutoStreamCopy ?? true,
                AllowAudioStreamCopy = allowAudioStreamCopy ?? true,
                AllowVideoStreamCopy = allowVideoStreamCopy ?? true,
                BreakOnNonKeyFrames = breakOnNonKeyFrames ?? false,
                AudioSampleRate = audioSampleRate,
                MaxAudioChannels = maxAudioChannels,
                AudioBitRate = audioBitRate,
                MaxAudioBitDepth = maxAudioBitDepth,
                AudioChannels = audioChannels,
                Profile = profile,
                Level = level,
                Framerate = framerate,
                MaxFramerate = maxFramerate,
                CopyTimestamps = copyTimestamps ?? true,
                StartTimeTicks = startTimeTicks,
                Width = width,
                Height = height,
                VideoBitRate = videoBitRate,
                SubtitleStreamIndex = subtitleStreamIndex,
                SubtitleMethod = subtitleMethod,
                MaxRefFrames = maxRefFrames,
                MaxVideoBitDepth = maxVideoBitDepth,
                RequireAvc = requireAvc ?? true,
                DeInterlace = deInterlace ?? true,
                RequireNonAnamorphic = requireNonAnamorphic ?? true,
                TranscodingMaxAudioChannels = transcodingMaxAudioChannels,
                CpuCoreLimit = cpuCoreLimit,
                LiveStreamId = liveStreamId,
                EnableMpegtsM2TsMode = enableMpegtsM2TsMode ?? true,
                VideoCodec = videoCodec,
                SubtitleCodec = subtitleCodec,
                TranscodeReasons = transcodingReasons,
                AudioStreamIndex = audioStreamIndex,
                VideoStreamIndex = videoStreamIndex,
                Context = context,
                StreamOptions = streamOptions
            };

            return await GetDynamicSegment(streamingRequest, segmentId)
                .ConfigureAwait(false);
        }

        private async Task<ActionResult> GetVariantPlaylistInternal(StreamingRequestDto streamingRequest, string name, CancellationTokenSource cancellationTokenSource)
        {
            using var state = await StreamingHelpers.GetStreamingState(
                    streamingRequest,
                    Request,
                    _authContext,
                    _mediaSourceManager,
                    _userManager,
                    _libraryManager,
                    _serverConfigurationManager,
                    _mediaEncoder,
                    _fileSystem,
                    _subtitleEncoder,
                    _configuration,
                    _dlnaManager,
                    _deviceManager,
                    _transcodingJobHelper,
                    _transcodingJobType,
                    cancellationTokenSource.Token)
                .ConfigureAwait(false);

            Response.Headers.Add(HeaderNames.Expires, "0");

            var segmentLengths = GetSegmentLengths(state);

            var builder = new StringBuilder();

            builder.AppendLine("#EXTM3U");
            builder.AppendLine("#EXT-X-PLAYLIST-TYPE:VOD");
            builder.AppendLine("#EXT-X-VERSION:3");
            builder.AppendLine("#EXT-X-TARGETDURATION:" + Math.Ceiling(segmentLengths.Length > 0 ? segmentLengths.Max() : state.SegmentLength).ToString(CultureInfo.InvariantCulture));
            builder.AppendLine("#EXT-X-MEDIA-SEQUENCE:0");

            var queryString = Request.QueryString;
            var index = 0;

            var segmentExtension = GetSegmentFileExtension(streamingRequest.SegmentContainer);

            foreach (var length in segmentLengths)
            {
                builder.AppendLine("#EXTINF:" + length.ToString("0.0000", CultureInfo.InvariantCulture) + ", nodesc");
                builder.AppendLine(
                    string.Format(
                        CultureInfo.InvariantCulture,
                        "hls1/{0}/{1}{2}{3}",
                        name,
                        index.ToString(CultureInfo.InvariantCulture),
                        segmentExtension,
                        queryString));

                index++;
            }

            builder.AppendLine("#EXT-X-ENDLIST");
            return new FileContentResult(Encoding.UTF8.GetBytes(builder.ToString()), MimeTypes.GetMimeType("playlist.m3u8"));
        }

        private async Task<ActionResult> GetDynamicSegment(StreamingRequestDto streamingRequest, int segmentId)
        {
            if ((streamingRequest.StartTimeTicks ?? 0) > 0)
            {
                throw new ArgumentException("StartTimeTicks is not allowed.");
            }

            var cancellationTokenSource = new CancellationTokenSource();
            var cancellationToken = cancellationTokenSource.Token;

            using var state = await StreamingHelpers.GetStreamingState(
                    streamingRequest,
                    Request,
                    _authContext,
                    _mediaSourceManager,
                    _userManager,
                    _libraryManager,
                    _serverConfigurationManager,
                    _mediaEncoder,
                    _fileSystem,
                    _subtitleEncoder,
                    _configuration,
                    _dlnaManager,
                    _deviceManager,
                    _transcodingJobHelper,
                    _transcodingJobType,
                    cancellationTokenSource.Token)
                .ConfigureAwait(false);

            var playlistPath = Path.ChangeExtension(state.OutputFilePath, ".m3u8");

            var segmentPath = GetSegmentPath(state, playlistPath, segmentId);

            var segmentExtension = GetSegmentFileExtension(state.Request.SegmentContainer);

            TranscodingJobDto? job;

            if (System.IO.File.Exists(segmentPath))
            {
                job = _transcodingJobHelper.OnTranscodeBeginRequest(playlistPath, _transcodingJobType);
                _logger.LogDebug("returning {0} [it exists, try 1]", segmentPath);
                return await GetSegmentResult(state, playlistPath, segmentPath, segmentExtension, segmentId, job, cancellationToken).ConfigureAwait(false);
            }

            var transcodingLock = _transcodingJobHelper.GetTranscodingLock(playlistPath);
            await transcodingLock.WaitAsync(cancellationTokenSource.Token).ConfigureAwait(false);
            var released = false;
            var startTranscoding = false;

            try
            {
                if (System.IO.File.Exists(segmentPath))
                {
                    job = _transcodingJobHelper.OnTranscodeBeginRequest(playlistPath, _transcodingJobType);
                    transcodingLock.Release();
                    released = true;
                    _logger.LogDebug("returning {0} [it exists, try 2]", segmentPath);
                    return await GetSegmentResult(state, playlistPath, segmentPath, segmentExtension, segmentId, job, cancellationToken).ConfigureAwait(false);
                }
                else
                {
                    var currentTranscodingIndex = GetCurrentTranscodingIndex(playlistPath, segmentExtension);
                    var segmentGapRequiringTranscodingChange = 24 / state.SegmentLength;

                    if (currentTranscodingIndex == null)
                    {
                        _logger.LogDebug("Starting transcoding because currentTranscodingIndex=null");
                        startTranscoding = true;
                    }
                    else if (segmentId < currentTranscodingIndex.Value)
                    {
                        _logger.LogDebug("Starting transcoding because requestedIndex={0} and currentTranscodingIndex={1}", segmentId, currentTranscodingIndex);
                        startTranscoding = true;
                    }
                    else if (segmentId - currentTranscodingIndex.Value > segmentGapRequiringTranscodingChange)
                    {
                        _logger.LogDebug("Starting transcoding because segmentGap is {0} and max allowed gap is {1}. requestedIndex={2}", segmentId - currentTranscodingIndex.Value, segmentGapRequiringTranscodingChange, segmentId);
                        startTranscoding = true;
                    }

                    if (startTranscoding)
                    {
                        // If the playlist doesn't already exist, startup ffmpeg
                        try
                        {
                            await _transcodingJobHelper.KillTranscodingJobs(streamingRequest.DeviceId, streamingRequest.PlaySessionId, p => false)
                                .ConfigureAwait(false);

                            if (currentTranscodingIndex.HasValue)
                            {
                                DeleteLastFile(playlistPath, segmentExtension, 0);
                            }

                            streamingRequest.StartTimeTicks = GetStartPositionTicks(state, segmentId);

                            state.WaitForPath = segmentPath;
                            var encodingOptions = _serverConfigurationManager.GetEncodingOptions();
                            job = await _transcodingJobHelper.StartFfMpeg(
                                state,
                                playlistPath,
                                GetCommandLineArguments(playlistPath, encodingOptions, state, true, segmentId),
                                Request,
                                _transcodingJobType,
                                cancellationTokenSource).ConfigureAwait(false);
                        }
                        catch
                        {
                            state.Dispose();
                            throw;
                        }

                        // await WaitForMinimumSegmentCount(playlistPath, 1, cancellationTokenSource.Token).ConfigureAwait(false);
                    }
                    else
                    {
                        job = _transcodingJobHelper.OnTranscodeBeginRequest(playlistPath, _transcodingJobType);
                        if (job?.TranscodingThrottler != null)
                        {
                            await job.TranscodingThrottler.UnpauseTranscoding().ConfigureAwait(false);
                        }
                    }
                }
            }
            finally
            {
                if (!released)
                {
                    transcodingLock.Release();
                }
            }

            _logger.LogDebug("returning {0} [general case]", segmentPath);
            job ??= _transcodingJobHelper.OnTranscodeBeginRequest(playlistPath, _transcodingJobType);
            return await GetSegmentResult(state, playlistPath, segmentPath, segmentExtension, segmentId, job, cancellationToken).ConfigureAwait(false);
        }

        private double[] GetSegmentLengths(StreamState state)
        {
            var result = new List<double>();

            var ticks = state.RunTimeTicks ?? 0;

            var segmentLengthTicks = TimeSpan.FromSeconds(state.SegmentLength).Ticks;

            while (ticks > 0)
            {
                var length = ticks >= segmentLengthTicks ? segmentLengthTicks : ticks;

                result.Add(TimeSpan.FromTicks(length).TotalSeconds);

                ticks -= length;
            }

            return result.ToArray();
        }

        private string GetCommandLineArguments(string outputPath, EncodingOptions encodingOptions, StreamState state, bool isEncoding, int startNumber)
        {
            var videoCodec = _encodingHelper.GetVideoEncoder(state, encodingOptions);

            var threads = _encodingHelper.GetNumberOfThreads(state, encodingOptions, videoCodec);

            if (state.BaseRequest.BreakOnNonKeyFrames)
            {
                // FIXME: this is actually a workaround, as ideally it really should be the client which decides whether non-keyframe
                //        breakpoints are supported; but current implementation always uses "ffmpeg input seeking" which is liable
                //        to produce a missing part of video stream before first keyframe is encountered, which may lead to
                //        awkward cases like a few starting HLS segments having no video whatsoever, which breaks hls.js
                _logger.LogInformation("Current HLS implementation doesn't support non-keyframe breaks but one is requested, ignoring that request");
                state.BaseRequest.BreakOnNonKeyFrames = false;
            }

            var inputModifier = _encodingHelper.GetInputModifier(state, encodingOptions);

            // If isEncoding is true we're actually starting ffmpeg
            var startNumberParam = isEncoding ? startNumber.ToString(CultureInfo.InvariantCulture) : "0";

            var mapArgs = state.IsOutputVideo ? _encodingHelper.GetMapArgs(state) : string.Empty;

            var outputTsArg = Path.Combine(Path.GetDirectoryName(outputPath), Path.GetFileNameWithoutExtension(outputPath)) + "%d" + GetSegmentFileExtension(state.Request.SegmentContainer);

            var segmentFormat = GetSegmentFileExtension(state.Request.SegmentContainer).TrimStart('.');
            if (string.Equals(segmentFormat, "ts", StringComparison.OrdinalIgnoreCase))
            {
                segmentFormat = "mpegts";
            }

            var maxMuxingQueueSize = encodingOptions.MaxMuxingQueueSize > 128
                ? encodingOptions.MaxMuxingQueueSize.ToString(CultureInfo.InvariantCulture)
                : "128";

            return string.Format(
                CultureInfo.InvariantCulture,
                "{0} {1} -map_metadata -1 -map_chapters -1 -threads {2} {3} {4} {5} -copyts -avoid_negative_ts disabled -max_muxing_queue_size {6} -f hls -max_delay 5000000 -hls_time {7} -individual_header_trailer 0 -hls_segment_type {8} -start_number {9} -hls_segment_filename \"{10}\" -hls_playlist_type vod -hls_list_size 0 -y \"{11}\"",
                inputModifier,
                _encodingHelper.GetInputArgument(state, encodingOptions),
                threads,
                mapArgs,
                GetVideoArguments(state, encodingOptions, startNumber),
                GetAudioArguments(state, encodingOptions),
                maxMuxingQueueSize,
                state.SegmentLength.ToString(CultureInfo.InvariantCulture),
                segmentFormat,
                startNumberParam,
                outputTsArg,
                outputPath).Trim();
        }

        private string GetAudioArguments(StreamState state, EncodingOptions encodingOptions)
        {
            var audioCodec = _encodingHelper.GetAudioEncoder(state);

            if (!state.IsOutputVideo)
            {
                if (EncodingHelper.IsCopyCodec(audioCodec))
                {
                    return "-acodec copy";
                }

                var audioTranscodeParams = new List<string>();

                audioTranscodeParams.Add("-acodec " + audioCodec);

                if (state.OutputAudioBitrate.HasValue)
                {
                    audioTranscodeParams.Add("-ab " + state.OutputAudioBitrate.Value.ToString(CultureInfo.InvariantCulture));
                }

                if (state.OutputAudioChannels.HasValue)
                {
                    audioTranscodeParams.Add("-ac " + state.OutputAudioChannels.Value.ToString(CultureInfo.InvariantCulture));
                }

                if (state.OutputAudioSampleRate.HasValue)
                {
                    audioTranscodeParams.Add("-ar " + state.OutputAudioSampleRate.Value.ToString(CultureInfo.InvariantCulture));
                }

                audioTranscodeParams.Add("-vn");
                return string.Join(' ', audioTranscodeParams);
            }

            if (EncodingHelper.IsCopyCodec(audioCodec))
            {
                var videoCodec = _encodingHelper.GetVideoEncoder(state, encodingOptions);

                if (EncodingHelper.IsCopyCodec(videoCodec) && state.EnableBreakOnNonKeyFrames(videoCodec))
                {
                    return "-codec:a:0 copy -copypriorss:a:0 0";
                }

                return "-codec:a:0 copy";
            }

            var args = "-codec:a:0 " + audioCodec;

            var channels = state.OutputAudioChannels;

            if (channels.HasValue)
            {
                args += " -ac " + channels.Value;
            }

            var bitrate = state.OutputAudioBitrate;

            if (bitrate.HasValue)
            {
                args += " -ab " + bitrate.Value.ToString(CultureInfo.InvariantCulture);
            }

            if (state.OutputAudioSampleRate.HasValue)
            {
                args += " -ar " + state.OutputAudioSampleRate.Value.ToString(CultureInfo.InvariantCulture);
            }

            args += " " + _encodingHelper.GetAudioFilterParam(state, encodingOptions, true);

            return args;
        }

        private string GetVideoArguments(StreamState state, EncodingOptions encodingOptions, int startNumber)
        {
            if (!state.IsOutputVideo)
            {
                return string.Empty;
            }

            var codec = _encodingHelper.GetVideoEncoder(state, encodingOptions);

            var args = "-codec:v:0 " + codec;

            // if (state.EnableMpegtsM2TsMode)
            // {
            //     args += " -mpegts_m2ts_mode 1";
            // }

            // See if we can save come cpu cycles by avoiding encoding
            if (EncodingHelper.IsCopyCodec(codec))
            {
                if (state.VideoStream != null && !string.Equals(state.VideoStream.NalLengthSize, "0", StringComparison.OrdinalIgnoreCase))
                {
                    string bitStreamArgs = _encodingHelper.GetBitStreamArgs(state.VideoStream);
                    if (!string.IsNullOrEmpty(bitStreamArgs))
                    {
                        args += " " + bitStreamArgs;
                    }
                }

                // args += " -flags -global_header";
            }
            else
            {
                var gopArg = string.Empty;
                var keyFrameArg = string.Format(
                    CultureInfo.InvariantCulture,
                    " -force_key_frames:0 \"expr:gte(t,{0}+n_forced*{1})\"",
                    startNumber * state.SegmentLength,
                    state.SegmentLength);

                var framerate = state.VideoStream?.RealFrameRate;

                if (framerate.HasValue)
                {
                    // This is to make sure keyframe interval is limited to our segment,
                    // as forcing keyframes is not enough.
                    // Example: we encoded half of desired length, then codec detected
                    // scene cut and inserted a keyframe; next forced keyframe would
                    // be created outside of segment, which breaks seeking
                    // -sc_threshold 0 is used to prevent the hardware encoder from post processing to break the set keyframe
                    gopArg = string.Format(
                        CultureInfo.InvariantCulture,
                        " -g {0} -keyint_min {0} -sc_threshold 0",
                        Math.Ceiling(state.SegmentLength * framerate.Value));
                }

                args += " " + _encodingHelper.GetVideoQualityParam(state, codec, encodingOptions, "veryfast");

                // Unable to force key frames using these hw encoders, set key frames by GOP
                if (string.Equals(codec, "h264_qsv", StringComparison.OrdinalIgnoreCase)
                    || string.Equals(codec, "h264_nvenc", StringComparison.OrdinalIgnoreCase)
                    || string.Equals(codec, "h264_amf", StringComparison.OrdinalIgnoreCase))
                {
                    args += " " + gopArg;
                }
                else
                {
                    args += " " + keyFrameArg + gopArg;
                }

                // args += " -mixed-refs 0 -refs 3 -x264opts b_pyramid=0:weightb=0:weightp=0";

                var hasGraphicalSubs = state.SubtitleStream != null && !state.SubtitleStream.IsTextSubtitleStream && state.SubtitleDeliveryMethod == SubtitleDeliveryMethod.Encode;

                // This is for graphical subs
                if (hasGraphicalSubs)
                {
                    args += _encodingHelper.GetGraphicalSubtitleParam(state, encodingOptions, codec);
                }

                // Add resolution params, if specified
                else
                {
                    args += _encodingHelper.GetOutputSizeParam(state, encodingOptions, codec);
                }

                // -start_at_zero is necessary to use with -ss when seeking,
                // otherwise the target position cannot be determined.
                if (!(state.SubtitleStream != null && state.SubtitleStream.IsExternal && !state.SubtitleStream.IsTextSubtitleStream))
                {
                    args += " -start_at_zero";
                }

                // args += " -flags -global_header";
            }

            if (!string.IsNullOrEmpty(state.OutputVideoSync))
            {
                args += " -vsync " + state.OutputVideoSync;
            }

            args += _encodingHelper.GetOutputFFlags(state);

            return args;
        }

        private string GetSegmentFileExtension(string? segmentContainer)
        {
            if (!string.IsNullOrWhiteSpace(segmentContainer))
            {
                return "." + segmentContainer;
            }

            return ".ts";
        }

        private string GetSegmentPath(StreamState state, string playlist, int index)
        {
            var folder = Path.GetDirectoryName(playlist);

            var filename = Path.GetFileNameWithoutExtension(playlist);

            return Path.Combine(folder, filename + index.ToString(CultureInfo.InvariantCulture) + GetSegmentFileExtension(state.Request.SegmentContainer));
        }

        private async Task<ActionResult> GetSegmentResult(
            StreamState state,
            string playlistPath,
            string segmentPath,
            string segmentExtension,
            int segmentIndex,
            TranscodingJobDto? transcodingJob,
            CancellationToken cancellationToken)
        {
            var segmentExists = System.IO.File.Exists(segmentPath);
            if (segmentExists)
            {
                if (transcodingJob != null && transcodingJob.HasExited)
                {
                    // Transcoding job is over, so assume all existing files are ready
                    _logger.LogDebug("serving up {0} as transcode is over", segmentPath);
                    return GetSegmentResult(state, segmentPath, segmentIndex, transcodingJob);
                }

                var currentTranscodingIndex = GetCurrentTranscodingIndex(playlistPath, segmentExtension);

                // If requested segment is less than transcoding position, we can't transcode backwards, so assume it's ready
                if (segmentIndex < currentTranscodingIndex)
                {
                    _logger.LogDebug("serving up {0} as transcode index {1} is past requested point {2}", segmentPath, currentTranscodingIndex, segmentIndex);
                    return GetSegmentResult(state, segmentPath, segmentIndex, transcodingJob);
                }
            }

            var nextSegmentPath = GetSegmentPath(state, playlistPath, segmentIndex + 1);
            if (transcodingJob != null)
            {
                while (!cancellationToken.IsCancellationRequested && !transcodingJob.HasExited)
                {
                    // To be considered ready, the segment file has to exist AND
                    // either the transcoding job should be done or next segment should also exist
                    if (segmentExists)
                    {
                        if (transcodingJob.HasExited || System.IO.File.Exists(nextSegmentPath))
                        {
                            _logger.LogDebug("serving up {0} as it deemed ready", segmentPath);
                            return GetSegmentResult(state, segmentPath, segmentIndex, transcodingJob);
                        }
                    }
                    else
                    {
                        segmentExists = System.IO.File.Exists(segmentPath);
                        if (segmentExists)
                        {
                            continue; // avoid unnecessary waiting if segment just became available
                        }
                    }

                    await Task.Delay(100, cancellationToken).ConfigureAwait(false);
                }

                if (!System.IO.File.Exists(segmentPath))
                {
                    _logger.LogWarning("cannot serve {0} as transcoding quit before we got there", segmentPath);
                }
                else
                {
                    _logger.LogDebug("serving {0} as it's on disk and transcoding stopped", segmentPath);
                }

                cancellationToken.ThrowIfCancellationRequested();
            }
            else
            {
                _logger.LogWarning("cannot serve {0} as it doesn't exist and no transcode is running", segmentPath);
            }

            return GetSegmentResult(state, segmentPath, segmentIndex, transcodingJob);
        }

        private ActionResult GetSegmentResult(StreamState state, string segmentPath, int index, TranscodingJobDto? transcodingJob)
        {
            var segmentEndingPositionTicks = GetEndPositionTicks(state, index);

            Response.OnCompleted(() =>
            {
                _logger.LogDebug("finished serving {0}", segmentPath);
                if (transcodingJob != null)
                {
                    transcodingJob.DownloadPositionTicks = Math.Max(transcodingJob.DownloadPositionTicks ?? segmentEndingPositionTicks, segmentEndingPositionTicks);
                    _transcodingJobHelper.OnTranscodeEndRequest(transcodingJob);
                }

                return Task.CompletedTask;
            });

            return FileStreamResponseHelpers.GetStaticFileResult(segmentPath, MimeTypes.GetMimeType(segmentPath)!, false, HttpContext);
        }

        private long GetEndPositionTicks(StreamState state, int requestedIndex)
        {
            double startSeconds = 0;
            var lengths = GetSegmentLengths(state);

            if (requestedIndex >= lengths.Length)
            {
                var msg = string.Format(
                    CultureInfo.InvariantCulture,
                    "Invalid segment index requested: {0} - Segment count: {1}",
                    requestedIndex,
                    lengths.Length);
                throw new ArgumentException(msg);
            }

            for (var i = 0; i <= requestedIndex; i++)
            {
                startSeconds += lengths[i];
            }

            return TimeSpan.FromSeconds(startSeconds).Ticks;
        }

        private int? GetCurrentTranscodingIndex(string playlist, string segmentExtension)
        {
            var job = _transcodingJobHelper.GetTranscodingJob(playlist, _transcodingJobType);

            if (job == null || job.HasExited)
            {
                return null;
            }

            var file = GetLastTranscodingFile(playlist, segmentExtension, _fileSystem);

            if (file == null)
            {
                return null;
            }

            var playlistFilename = Path.GetFileNameWithoutExtension(playlist);

            var indexString = Path.GetFileNameWithoutExtension(file.Name).Substring(playlistFilename.Length);

            return int.Parse(indexString, NumberStyles.Integer, CultureInfo.InvariantCulture);
        }

        private static FileSystemMetadata? GetLastTranscodingFile(string playlist, string segmentExtension, IFileSystem fileSystem)
        {
            var folder = Path.GetDirectoryName(playlist);

            var filePrefix = Path.GetFileNameWithoutExtension(playlist) ?? string.Empty;

            try
            {
                return fileSystem.GetFiles(folder, new[] { segmentExtension }, true, false)
                    .Where(i => Path.GetFileNameWithoutExtension(i.Name).StartsWith(filePrefix, StringComparison.OrdinalIgnoreCase))
                    .OrderByDescending(fileSystem.GetLastWriteTimeUtc)
                    .FirstOrDefault();
            }
            catch (IOException)
            {
                return null;
            }
        }

        private void DeleteLastFile(string playlistPath, string segmentExtension, int retryCount)
        {
            var file = GetLastTranscodingFile(playlistPath, segmentExtension, _fileSystem);

            if (file != null)
            {
                DeleteFile(file.FullName, retryCount);
            }
        }

        private void DeleteFile(string path, int retryCount)
        {
            if (retryCount >= 5)
            {
                return;
            }

            _logger.LogDebug("Deleting partial HLS file {path}", path);

            try
            {
                _fileSystem.DeleteFile(path);
            }
            catch (IOException ex)
            {
                _logger.LogError(ex, "Error deleting partial stream file(s) {path}", path);

                var task = Task.Delay(100);
                Task.WaitAll(task);
                DeleteFile(path, retryCount + 1);
            }
            catch (Exception ex)
            {
                _logger.LogError(ex, "Error deleting partial stream file(s) {path}", path);
            }
        }

        private long GetStartPositionTicks(StreamState state, int requestedIndex)
        {
            double startSeconds = 0;
            var lengths = GetSegmentLengths(state);

            if (requestedIndex >= lengths.Length)
            {
                var msg = string.Format(
                    CultureInfo.InvariantCulture,
                    "Invalid segment index requested: {0} - Segment count: {1}",
                    requestedIndex,
                    lengths.Length);
                throw new ArgumentException(msg);
            }

            for (var i = 0; i < requestedIndex; i++)
            {
                startSeconds += lengths[i];
            }

            var position = TimeSpan.FromSeconds(startSeconds).Ticks;
            return position;
        }
    }
}<|MERGE_RESOLUTION|>--- conflicted
+++ resolved
@@ -338,11 +338,7 @@
         [ProducesPlaylistFile]
         public async Task<ActionResult> GetMasterHlsAudioPlaylist(
             [FromRoute, Required] Guid itemId,
-<<<<<<< HEAD
-            [FromQuery, Required] string container,
-=======
             [FromQuery, Required] string container
->>>>>>> 7ece423a
             [FromQuery] bool? @static,
             [FromQuery] string? @params,
             [FromQuery] string? tag,
