﻿#pragma warning disable CA1801

using System;
using System.Collections.Generic;
using System.ComponentModel.DataAnnotations;
using System.Linq;
using System.Threading;
using Jellyfin.Api.Constants;
using Jellyfin.Api.Helpers;
using Jellyfin.Data.Enums;
using MediaBrowser.Controller.Devices;
using MediaBrowser.Controller.Library;
using MediaBrowser.Controller.Net;
using MediaBrowser.Controller.Session;
using MediaBrowser.Model.Dto;
using MediaBrowser.Model.Session;
using Microsoft.AspNetCore.Authorization;
using Microsoft.AspNetCore.Http;
using Microsoft.AspNetCore.Mvc;

namespace Jellyfin.Api.Controllers
{
    /// <summary>
    /// The session controller.
    /// </summary>
    [Route("")]
    public class SessionController : BaseJellyfinApiController
    {
        private readonly ISessionManager _sessionManager;
        private readonly IUserManager _userManager;
        private readonly IAuthorizationContext _authContext;
        private readonly IDeviceManager _deviceManager;

        /// <summary>
        /// Initializes a new instance of the <see cref="SessionController"/> class.
        /// </summary>
        /// <param name="sessionManager">Instance of <see cref="ISessionManager"/> interface.</param>
        /// <param name="userManager">Instance of <see cref="IUserManager"/> interface.</param>
        /// <param name="authContext">Instance of <see cref="IAuthorizationContext"/> interface.</param>
        /// <param name="deviceManager">Instance of <see cref="IDeviceManager"/> interface.</param>
        public SessionController(
            ISessionManager sessionManager,
            IUserManager userManager,
            IAuthorizationContext authContext,
            IDeviceManager deviceManager)
        {
            _sessionManager = sessionManager;
            _userManager = userManager;
            _authContext = authContext;
            _deviceManager = deviceManager;
        }

        /// <summary>
        /// Gets a list of sessions.
        /// </summary>
        /// <param name="controllableByUserId">Filter by sessions that a given user is allowed to remote control.</param>
        /// <param name="deviceId">Filter by device Id.</param>
        /// <param name="activeWithinSeconds">Optional. Filter by sessions that were active in the last n seconds.</param>
        /// <response code="200">List of sessions returned.</response>
        /// <returns>An <see cref="IEnumerable{SessionInfo}"/> with the available sessions.</returns>
        [HttpGet("Sessions")]
        [Authorize(Policy = Policies.DefaultAuthorization)]
        [ProducesResponseType(StatusCodes.Status200OK)]
        public ActionResult<IEnumerable<SessionInfo>> GetSessions(
            [FromQuery] Guid? controllableByUserId,
            [FromQuery] string? deviceId,
            [FromQuery] int? activeWithinSeconds)
        {
            var result = _sessionManager.Sessions;

            if (!string.IsNullOrEmpty(deviceId))
            {
                result = result.Where(i => string.Equals(i.DeviceId, deviceId, StringComparison.OrdinalIgnoreCase));
            }

            if (controllableByUserId.HasValue && !controllableByUserId.Equals(Guid.Empty))
            {
                result = result.Where(i => i.SupportsRemoteControl);

                var user = _userManager.GetUserById(controllableByUserId.Value);

                if (!user.HasPermission(PermissionKind.EnableRemoteControlOfOtherUsers))
                {
                    result = result.Where(i => i.UserId.Equals(Guid.Empty) || i.ContainsUser(controllableByUserId.Value));
                }

                if (!user.HasPermission(PermissionKind.EnableSharedDeviceControl))
                {
                    result = result.Where(i => !i.UserId.Equals(Guid.Empty));
                }

                if (activeWithinSeconds.HasValue && activeWithinSeconds.Value > 0)
                {
                    var minActiveDate = DateTime.UtcNow.AddSeconds(0 - activeWithinSeconds.Value);
                    result = result.Where(i => i.LastActivityDate >= minActiveDate);
                }

                result = result.Where(i =>
                {
                    if (!string.IsNullOrWhiteSpace(i.DeviceId))
                    {
                        if (!_deviceManager.CanAccessDevice(user, i.DeviceId))
                        {
                            return false;
                        }
                    }

                    return true;
                });
            }

            return Ok(result);
        }

        /// <summary>
        /// Instructs a session to browse to an item or view.
        /// </summary>
        /// <param name="sessionId">The session Id.</param>
        /// <param name="itemType">The type of item to browse to.</param>
        /// <param name="itemId">The Id of the item.</param>
        /// <param name="itemName">The name of the item.</param>
        /// <response code="204">Instruction sent to session.</response>
        /// <returns>A <see cref="NoContentResult"/>.</returns>
        [HttpPost("Sessions/{sessionId}/Viewing")]
        [Authorize(Policy = Policies.DefaultAuthorization)]
        [ProducesResponseType(StatusCodes.Status204NoContent)]
        public ActionResult DisplayContent(
            [FromRoute, Required] string sessionId,
            [FromQuery, Required] string itemType,
            [FromQuery, Required] string itemId,
            [FromQuery, Required] string itemName)
        {
            var command = new BrowseRequest
            {
                ItemId = itemId,
                ItemName = itemName,
                ItemType = itemType
            };

            _sessionManager.SendBrowseCommand(
                RequestHelpers.GetSession(_sessionManager, _authContext, Request).Id,
                sessionId,
                command,
                CancellationToken.None);

            return NoContent();
        }

        /// <summary>
        /// Instructs a session to play an item.
        /// </summary>
        /// <param name="sessionId">The session id.</param>
        /// <param name="command">The type of play command to issue (PlayNow, PlayNext, PlayLast). Clients who have not yet implemented play next and play last may play now.</param>
        /// <param name="itemIds">The ids of the items to play, comma delimited.</param>
        /// <param name="startPositionTicks">The starting position of the first item.</param>
        /// <response code="204">Instruction sent to session.</response>
        /// <returns>A <see cref="NoContentResult"/>.</returns>
        [HttpPost("Sessions/{sessionId}/Playing/{command}")]
        [Authorize(Policy = Policies.DefaultAuthorization)]
        [ProducesResponseType(StatusCodes.Status204NoContent)]
        public ActionResult Play(
            [FromRoute, Required] string sessionId,
            [FromRoute, Required] PlayCommand command,
            [FromQuery] Guid[] itemIds,
            [FromQuery] long? startPositionTicks)
        {
            var playRequest = new PlayRequest
            {
                ItemIds = itemIds,
                StartPositionTicks = startPositionTicks,
                PlayCommand = command
            };

            _sessionManager.SendPlayCommand(
                RequestHelpers.GetSession(_sessionManager, _authContext, Request).Id,
                sessionId,
                playRequest,
                CancellationToken.None);

            return NoContent();
        }

        /// <summary>
        /// Issues a playstate command to a client.
        /// </summary>
        /// <param name="sessionId">The session id.</param>
        /// <param name="playstateRequest">The <see cref="PlaystateRequest"/>.</param>
        /// <response code="204">Playstate command sent to session.</response>
        /// <returns>A <see cref="NoContentResult"/>.</returns>
        [HttpPost("Sessions/{sessionId}/Playing")]
        [Authorize(Policy = Policies.DefaultAuthorization)]
        [ProducesResponseType(StatusCodes.Status204NoContent)]
        public ActionResult SendPlaystateCommand(
            [FromRoute, Required] string sessionId,
            [FromBody] PlaystateRequest playstateRequest)
        {
            _sessionManager.SendPlaystateCommand(
                RequestHelpers.GetSession(_sessionManager, _authContext, Request).Id,
                sessionId,
                playstateRequest,
                CancellationToken.None);

            return NoContent();
        }

        /// <summary>
        /// Issues a system command to a client.
        /// </summary>
        /// <param name="sessionId">The session id.</param>
        /// <param name="command">The command to send.</param>
        /// <response code="204">System command sent to session.</response>
        /// <returns>A <see cref="NoContentResult"/>.</returns>
        [HttpPost("Sessions/{sessionId}/System/{command}")]
        [Authorize(Policy = Policies.DefaultAuthorization)]
        [ProducesResponseType(StatusCodes.Status204NoContent)]
        public ActionResult SendSystemCommand(
            [FromRoute, Required] string sessionId,
            [FromRoute, Required] string command)
        {
            var name = command;
            if (Enum.TryParse(name, true, out GeneralCommandType commandType))
            {
                name = commandType.ToString();
            }

            var currentSession = RequestHelpers.GetSession(_sessionManager, _authContext, Request);
            var generalCommand = new GeneralCommand
            {
                Name = name,
                ControllingUserId = currentSession.UserId
            };

            _sessionManager.SendGeneralCommand(currentSession.Id, sessionId, generalCommand, CancellationToken.None);

            return NoContent();
        }

        /// <summary>
        /// Issues a general command to a client.
        /// </summary>
        /// <param name="sessionId">The session id.</param>
        /// <param name="command">The command to send.</param>
        /// <response code="204">General command sent to session.</response>
        /// <returns>A <see cref="NoContentResult"/>.</returns>
        [HttpPost("Sessions/{sessionId}/Command/{command}")]
        [Authorize(Policy = Policies.DefaultAuthorization)]
        [ProducesResponseType(StatusCodes.Status204NoContent)]
        public ActionResult SendGeneralCommand(
            [FromRoute, Required] string sessionId,
            [FromRoute, Required] string command)
        {
            var currentSession = RequestHelpers.GetSession(_sessionManager, _authContext, Request);

            var generalCommand = new GeneralCommand
            {
                Name = command,
                ControllingUserId = currentSession.UserId
            };

            _sessionManager.SendGeneralCommand(currentSession.Id, sessionId, generalCommand, CancellationToken.None);

            return NoContent();
        }

        /// <summary>
        /// Issues a full general command to a client.
        /// </summary>
        /// <param name="sessionId">The session id.</param>
        /// <param name="command">The <see cref="GeneralCommand"/>.</param>
        /// <response code="204">Full general command sent to session.</response>
        /// <returns>A <see cref="NoContentResult"/>.</returns>
        [HttpPost("Sessions/{sessionId}/Command")]
        [Authorize(Policy = Policies.DefaultAuthorization)]
        [ProducesResponseType(StatusCodes.Status204NoContent)]
        public ActionResult SendFullGeneralCommand(
            [FromRoute, Required] string sessionId,
            [FromBody, Required] GeneralCommand command)
        {
            var currentSession = RequestHelpers.GetSession(_sessionManager, _authContext, Request);

            if (command == null)
            {
                throw new ArgumentException("Request body may not be null");
            }

            command.ControllingUserId = currentSession.UserId;

            _sessionManager.SendGeneralCommand(
                currentSession.Id,
                sessionId,
                command,
                CancellationToken.None);

            return NoContent();
        }

        /// <summary>
        /// Issues a command to a client to display a message to the user.
        /// </summary>
        /// <param name="sessionId">The session id.</param>
        /// <param name="text">The message test.</param>
        /// <param name="header">The message header.</param>
        /// <param name="timeoutMs">The message timeout. If omitted the user will have to confirm viewing the message.</param>
        /// <response code="204">Message sent.</response>
        /// <returns>A <see cref="NoContentResult"/>.</returns>
        [HttpPost("Sessions/{sessionId}/Message")]
        [Authorize(Policy = Policies.DefaultAuthorization)]
        [ProducesResponseType(StatusCodes.Status204NoContent)]
        public ActionResult SendMessageCommand(
            [FromRoute, Required] string sessionId,
            [FromQuery, Required] string text,
<<<<<<< HEAD
            [FromQuery, Required] string? header,
=======
            [FromQuery] string? header,
>>>>>>> 9183688c
            [FromQuery] long? timeoutMs)
        {
            var command = new MessageCommand
            {
                Header = string.IsNullOrEmpty(header) ? "Message from Server" : header,
                TimeoutMs = timeoutMs,
                Text = text
            };

            _sessionManager.SendMessageCommand(RequestHelpers.GetSession(_sessionManager, _authContext, Request).Id, sessionId, command, CancellationToken.None);

            return NoContent();
        }

        /// <summary>
        /// Adds an additional user to a session.
        /// </summary>
        /// <param name="sessionId">The session id.</param>
        /// <param name="userId">The user id.</param>
        /// <response code="204">User added to session.</response>
        /// <returns>A <see cref="NoContentResult"/>.</returns>
        [HttpPost("Sessions/{sessionId}/User/{userId}")]
        [Authorize(Policy = Policies.DefaultAuthorization)]
        [ProducesResponseType(StatusCodes.Status204NoContent)]
        public ActionResult AddUserToSession(
            [FromRoute, Required] string sessionId,
            [FromRoute, Required] Guid userId)
        {
            _sessionManager.AddAdditionalUser(sessionId, userId);
            return NoContent();
        }

        /// <summary>
        /// Removes an additional user from a session.
        /// </summary>
        /// <param name="sessionId">The session id.</param>
        /// <param name="userId">The user id.</param>
        /// <response code="204">User removed from session.</response>
        /// <returns>A <see cref="NoContentResult"/>.</returns>
        [HttpDelete("Sessions/{sessionId}/User/{userId}")]
        [Authorize(Policy = Policies.DefaultAuthorization)]
        [ProducesResponseType(StatusCodes.Status204NoContent)]
        public ActionResult RemoveUserFromSession(
            [FromRoute, Required] string sessionId,
            [FromRoute, Required] Guid userId)
        {
            _sessionManager.RemoveAdditionalUser(sessionId, userId);
            return NoContent();
        }

        /// <summary>
        /// Updates capabilities for a device.
        /// </summary>
        /// <param name="id">The session id.</param>
        /// <param name="playableMediaTypes">A list of playable media types, comma delimited. Audio, Video, Book, Photo.</param>
        /// <param name="supportedCommands">A list of supported remote control commands, comma delimited.</param>
        /// <param name="supportsMediaControl">Determines whether media can be played remotely..</param>
        /// <param name="supportsSync">Determines whether sync is supported.</param>
        /// <param name="supportsPersistentIdentifier">Determines whether the device supports a unique identifier.</param>
        /// <response code="204">Capabilities posted.</response>
        /// <returns>A <see cref="NoContentResult"/>.</returns>
        [HttpPost("Sessions/Capabilities")]
        [Authorize(Policy = Policies.DefaultAuthorization)]
        [ProducesResponseType(StatusCodes.Status204NoContent)]
        public ActionResult PostCapabilities(
            [FromQuery] string? id,
            [FromQuery] string? playableMediaTypes,
            [FromQuery] string? supportedCommands,
            [FromQuery] bool supportsMediaControl = false,
            [FromQuery] bool supportsSync = false,
            [FromQuery] bool supportsPersistentIdentifier = true)
        {
            if (string.IsNullOrWhiteSpace(id))
            {
                id = RequestHelpers.GetSession(_sessionManager, _authContext, Request).Id;
            }

            _sessionManager.ReportCapabilities(id, new ClientCapabilities
            {
                PlayableMediaTypes = RequestHelpers.Split(playableMediaTypes, ',', true),
                SupportedCommands = RequestHelpers.Split(supportedCommands, ',', true),
                SupportsMediaControl = supportsMediaControl,
                SupportsSync = supportsSync,
                SupportsPersistentIdentifier = supportsPersistentIdentifier
            });
            return NoContent();
        }

        /// <summary>
        /// Updates capabilities for a device.
        /// </summary>
        /// <param name="id">The session id.</param>
        /// <param name="capabilities">The <see cref="ClientCapabilities"/>.</param>
        /// <response code="204">Capabilities updated.</response>
        /// <returns>A <see cref="NoContentResult"/>.</returns>
        [HttpPost("Sessions/Capabilities/Full")]
        [Authorize(Policy = Policies.DefaultAuthorization)]
        [ProducesResponseType(StatusCodes.Status204NoContent)]
        public ActionResult PostFullCapabilities(
            [FromQuery] string? id,
            [FromBody, Required] ClientCapabilities capabilities)
        {
            if (string.IsNullOrWhiteSpace(id))
            {
                id = RequestHelpers.GetSession(_sessionManager, _authContext, Request).Id;
            }

            _sessionManager.ReportCapabilities(id, capabilities);

            return NoContent();
        }

        /// <summary>
        /// Reports that a session is viewing an item.
        /// </summary>
        /// <param name="sessionId">The session id.</param>
        /// <param name="itemId">The item id.</param>
        /// <response code="204">Session reported to server.</response>
        /// <returns>A <see cref="NoContentResult"/>.</returns>
        [HttpPost("Sessions/Viewing")]
        [Authorize(Policy = Policies.DefaultAuthorization)]
        [ProducesResponseType(StatusCodes.Status204NoContent)]
        public ActionResult ReportViewing(
            [FromQuery] string? sessionId,
            [FromQuery] string? itemId)
        {
            string session = RequestHelpers.GetSession(_sessionManager, _authContext, Request).Id;

            _sessionManager.ReportNowViewingItem(session, itemId);
            return NoContent();
        }

        /// <summary>
        /// Reports that a session has ended.
        /// </summary>
        /// <response code="204">Session end reported to server.</response>
        /// <returns>A <see cref="NoContentResult"/>.</returns>
        [HttpPost("Sessions/Logout")]
        [Authorize(Policy = Policies.DefaultAuthorization)]
        [ProducesResponseType(StatusCodes.Status204NoContent)]
        public ActionResult ReportSessionEnded()
        {
            AuthorizationInfo auth = _authContext.GetAuthorizationInfo(Request);

            _sessionManager.Logout(auth.Token);
            return NoContent();
        }

        /// <summary>
        /// Get all auth providers.
        /// </summary>
        /// <response code="200">Auth providers retrieved.</response>
        /// <returns>An <see cref="IEnumerable{NameIdPair}"/> with the auth providers.</returns>
        [HttpGet("Auth/Providers")]
        [Authorize(Policy = Policies.RequiresElevation)]
        [ProducesResponseType(StatusCodes.Status200OK)]
        public ActionResult<IEnumerable<NameIdPair>> GetAuthProviders()
        {
            return _userManager.GetAuthenticationProviders();
        }

        /// <summary>
        /// Get all password reset providers.
        /// </summary>
        /// <response code="200">Password reset providers retrieved.</response>
        /// <returns>An <see cref="IEnumerable{NameIdPair}"/> with the password reset providers.</returns>
        [HttpGet("Auth/PasswordResetProviders")]
        [ProducesResponseType(StatusCodes.Status200OK)]
        [Authorize(Policy = Policies.RequiresElevation)]
        public ActionResult<IEnumerable<NameIdPair>> GetPasswordResetProviders()
        {
            return _userManager.GetPasswordResetProviders();
        }
    }
}<|MERGE_RESOLUTION|>--- conflicted
+++ resolved
@@ -309,11 +309,7 @@
         public ActionResult SendMessageCommand(
             [FromRoute, Required] string sessionId,
             [FromQuery, Required] string text,
-<<<<<<< HEAD
-            [FromQuery, Required] string? header,
-=======
             [FromQuery] string? header,
->>>>>>> 9183688c
             [FromQuery] long? timeoutMs)
         {
             var command = new MessageCommand
