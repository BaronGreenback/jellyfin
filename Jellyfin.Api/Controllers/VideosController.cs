--- conflicted
+++ resolved
@@ -217,22 +217,6 @@
                 return BadRequest("Please supply at least two videos to merge.");
             }
 
-<<<<<<< HEAD
-            var videosWithVersions = items.Where(i => i.MediaSourceCount > 1).ToList();
-
-            var primaryVersion = videosWithVersions.FirstOrDefault() ??
-                                    items.OrderBy(i =>
-                                    {
-                                        if (i.Video3DFormat.HasValue || i.VideoType != VideoType.VideoFile)
-                                        {
-                                            return 1;
-                                        }
-
-                                        return 0;
-                                    })
-                                    .ThenByDescending(i => i.GetDefaultVideoStream()?.Width ?? 0)
-                                    .First();
-=======
             var primaryVersion = items.FirstOrDefault(i => i.MediaSourceCount > 1 && string.IsNullOrEmpty(i.PrimaryVersionId));
             if (primaryVersion == null)
             {
@@ -249,7 +233,6 @@
                     .ThenByDescending(i => i.GetDefaultVideoStream()?.Width ?? 0)
                     .First();
             }
->>>>>>> 990e4e8e
 
             var alternateVersionsOfPrimary = primaryVersion.LinkedAlternateVersions.ToList();
 
