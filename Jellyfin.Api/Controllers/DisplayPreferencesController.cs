using System;
using System.ComponentModel.DataAnnotations;
using System.Diagnostics.CodeAnalysis;
using System.Globalization;
using System.Linq;
using Jellyfin.Api.Constants;
using Jellyfin.Data.Entities;
using Jellyfin.Data.Enums;
using MediaBrowser.Controller;
using MediaBrowser.Model.Entities;
using Microsoft.AspNetCore.Authorization;
using Microsoft.AspNetCore.Http;
using Microsoft.AspNetCore.Mvc;

namespace Jellyfin.Api.Controllers
{
    /// <summary>
    /// Display Preferences Controller.
    /// </summary>
    [Authorize(Policy = Policies.DefaultAuthorization)]
    public class DisplayPreferencesController : BaseJellyfinApiController
    {
        private readonly IDisplayPreferencesManager _displayPreferencesManager;

        /// <summary>
        /// Initializes a new instance of the <see cref="DisplayPreferencesController"/> class.
        /// </summary>
        /// <param name="displayPreferencesManager">Instance of <see cref="IDisplayPreferencesManager"/> interface.</param>
        public DisplayPreferencesController(IDisplayPreferencesManager displayPreferencesManager)
        {
            _displayPreferencesManager = displayPreferencesManager;
        }

        /// <summary>
        /// Get Display Preferences.
        /// </summary>
        /// <param name="displayPreferencesId">Display preferences id.</param>
        /// <param name="userId">User id.</param>
        /// <param name="client">Client.</param>
        /// <response code="200">Display preferences retrieved.</response>
        /// <returns>An <see cref="OkResult"/> containing the display preferences on success, or a <see cref="NotFoundResult"/> if the display preferences could not be found.</returns>
        [HttpGet("{displayPreferencesId}")]
        [ProducesResponseType(StatusCodes.Status200OK)]
        [SuppressMessage("Microsoft.Performance", "CA1801:ReviewUnusedParameters", MessageId = "displayPreferencesId", Justification = "Imported from ServiceStack")]
        public ActionResult<DisplayPreferencesDto> GetDisplayPreferences(
            [FromRoute, Required] string displayPreferencesId,
            [FromQuery, Required] Guid userId,
<<<<<<< HEAD
            [FromQuery, Required] string? client)
=======
            [FromQuery, Required] string client)
>>>>>>> 9183688c
        {
            var displayPreferences = _displayPreferencesManager.GetDisplayPreferences(userId, client);
            var itemPreferences = _displayPreferencesManager.GetItemDisplayPreferences(displayPreferences.UserId, Guid.Empty, displayPreferences.Client);

            var dto = new DisplayPreferencesDto
            {
                Client = displayPreferences.Client,
                Id = displayPreferences.UserId.ToString(),
                ViewType = itemPreferences.ViewType.ToString(),
                SortBy = itemPreferences.SortBy,
                SortOrder = itemPreferences.SortOrder,
                IndexBy = displayPreferences.IndexBy?.ToString(),
                RememberIndexing = itemPreferences.RememberIndexing,
                RememberSorting = itemPreferences.RememberSorting,
                ScrollDirection = displayPreferences.ScrollDirection,
                ShowBackdrop = displayPreferences.ShowBackdrop,
                ShowSidebar = displayPreferences.ShowSidebar
            };

            foreach (var homeSection in displayPreferences.HomeSections)
            {
                dto.CustomPrefs["homesection" + homeSection.Order] = homeSection.Type.ToString().ToLowerInvariant();
            }

            foreach (var itemDisplayPreferences in _displayPreferencesManager.ListItemDisplayPreferences(displayPreferences.UserId, displayPreferences.Client))
            {
                dto.CustomPrefs["landing-" + itemDisplayPreferences.ItemId] = itemDisplayPreferences.ViewType.ToString().ToLowerInvariant();
            }

            dto.CustomPrefs["chromecastVersion"] = displayPreferences.ChromecastVersion.ToString().ToLowerInvariant();
            dto.CustomPrefs["skipForwardLength"] = displayPreferences.SkipForwardLength.ToString(CultureInfo.InvariantCulture);
            dto.CustomPrefs["skipBackLength"] = displayPreferences.SkipBackwardLength.ToString(CultureInfo.InvariantCulture);
            dto.CustomPrefs["enableNextVideoInfoOverlay"] = displayPreferences.EnableNextVideoInfoOverlay.ToString(CultureInfo.InvariantCulture);
            dto.CustomPrefs["tvhome"] = displayPreferences.TvHome;

            return dto;
        }

        /// <summary>
        /// Update Display Preferences.
        /// </summary>
        /// <param name="displayPreferencesId">Display preferences id.</param>
        /// <param name="userId">User Id.</param>
        /// <param name="client">Client.</param>
        /// <param name="displayPreferences">New Display Preferences object.</param>
        /// <response code="204">Display preferences updated.</response>
        /// <returns>An <see cref="NoContentResult"/> on success.</returns>
        [HttpPost("{displayPreferencesId}")]
        [ProducesResponseType(StatusCodes.Status204NoContent)]
        [SuppressMessage("Microsoft.Performance", "CA1801:ReviewUnusedParameters", MessageId = "displayPreferencesId", Justification = "Imported from ServiceStack")]
        public ActionResult UpdateDisplayPreferences(
            [FromRoute, Required] string displayPreferencesId,
            [FromQuery, Required] Guid userId,
            [FromQuery, Required] string client,
            [FromBody, Required] DisplayPreferencesDto displayPreferences)
        {
            HomeSectionType[] defaults =
            {
                HomeSectionType.SmallLibraryTiles,
                HomeSectionType.Resume,
                HomeSectionType.ResumeAudio,
                HomeSectionType.LiveTv,
                HomeSectionType.NextUp,
                HomeSectionType.LatestMedia, HomeSectionType.None,
            };

            var existingDisplayPreferences = _displayPreferencesManager.GetDisplayPreferences(userId, client);
            existingDisplayPreferences.IndexBy = Enum.TryParse<IndexingKind>(displayPreferences.IndexBy, true, out var indexBy) ? indexBy : (IndexingKind?)null;
            existingDisplayPreferences.ShowBackdrop = displayPreferences.ShowBackdrop;
            existingDisplayPreferences.ShowSidebar = displayPreferences.ShowSidebar;

            existingDisplayPreferences.ScrollDirection = displayPreferences.ScrollDirection;
            existingDisplayPreferences.ChromecastVersion = displayPreferences.CustomPrefs.TryGetValue("chromecastVersion", out var chromecastVersion)
                ? Enum.Parse<ChromecastVersion>(chromecastVersion, true)
                : ChromecastVersion.Stable;
            existingDisplayPreferences.EnableNextVideoInfoOverlay = displayPreferences.CustomPrefs.TryGetValue("enableNextVideoInfoOverlay", out var enableNextVideoInfoOverlay)
                ? bool.Parse(enableNextVideoInfoOverlay)
                : true;
            existingDisplayPreferences.SkipBackwardLength = displayPreferences.CustomPrefs.TryGetValue("skipBackLength", out var skipBackLength)
                ? int.Parse(skipBackLength, CultureInfo.InvariantCulture)
                : 10000;
            existingDisplayPreferences.SkipForwardLength = displayPreferences.CustomPrefs.TryGetValue("skipForwardLength", out var skipForwardLength)
                ? int.Parse(skipForwardLength, CultureInfo.InvariantCulture)
                : 30000;
            existingDisplayPreferences.DashboardTheme = displayPreferences.CustomPrefs.TryGetValue("dashboardTheme", out var theme)
                ? theme
                : string.Empty;
            existingDisplayPreferences.TvHome = displayPreferences.CustomPrefs.TryGetValue("tvhome", out var home)
                ? home
                : string.Empty;
            existingDisplayPreferences.HomeSections.Clear();

            foreach (var key in displayPreferences.CustomPrefs.Keys.Where(key => key.StartsWith("homesection", StringComparison.OrdinalIgnoreCase)))
            {
                var order = int.Parse(key.AsSpan().Slice("homesection".Length));
                if (!Enum.TryParse<HomeSectionType>(displayPreferences.CustomPrefs[key], true, out var type))
                {
                    type = order < 7 ? defaults[order] : HomeSectionType.None;
                }

                existingDisplayPreferences.HomeSections.Add(new HomeSection { Order = order, Type = type });
            }

            foreach (var key in displayPreferences.CustomPrefs.Keys.Where(key => key.StartsWith("landing-", StringComparison.OrdinalIgnoreCase)))
            {
                var itemPreferences = _displayPreferencesManager.GetItemDisplayPreferences(existingDisplayPreferences.UserId, Guid.Parse(key.Substring("landing-".Length)), existingDisplayPreferences.Client);
                itemPreferences.ViewType = Enum.Parse<ViewType>(displayPreferences.ViewType);
            }

            var itemPrefs = _displayPreferencesManager.GetItemDisplayPreferences(existingDisplayPreferences.UserId, Guid.Empty, existingDisplayPreferences.Client);
            itemPrefs.SortBy = displayPreferences.SortBy;
            itemPrefs.SortOrder = displayPreferences.SortOrder;
            itemPrefs.RememberIndexing = displayPreferences.RememberIndexing;
            itemPrefs.RememberSorting = displayPreferences.RememberSorting;

            if (Enum.TryParse<ViewType>(displayPreferences.ViewType, true, out var viewType))
            {
                itemPrefs.ViewType = viewType;
            }

            _displayPreferencesManager.SaveChanges();

            return NoContent();
        }
    }
}<|MERGE_RESOLUTION|>--- conflicted
+++ resolved
@@ -45,11 +45,7 @@
         public ActionResult<DisplayPreferencesDto> GetDisplayPreferences(
             [FromRoute, Required] string displayPreferencesId,
             [FromQuery, Required] Guid userId,
-<<<<<<< HEAD
-            [FromQuery, Required] string? client)
-=======
             [FromQuery, Required] string client)
->>>>>>> 9183688c
         {
             var displayPreferences = _displayPreferencesManager.GetDisplayPreferences(userId, client);
             var itemPreferences = _displayPreferencesManager.GetItemDisplayPreferences(displayPreferences.UserId, Guid.Empty, displayPreferences.Client);
