﻿using System;
using System.ComponentModel.DataAnnotations;
using Jellyfin.Api.Constants;
using Jellyfin.Api.Extensions;
using Jellyfin.Api.Helpers;
using Jellyfin.Api.ModelBinders;
using Jellyfin.Data.Entities;
using MediaBrowser.Controller.Dto;
using MediaBrowser.Controller.Entities;
using MediaBrowser.Controller.Library;
using MediaBrowser.Model.Dto;
using MediaBrowser.Model.Entities;
using MediaBrowser.Model.Querying;
using Microsoft.AspNetCore.Authorization;
using Microsoft.AspNetCore.Http;
using Microsoft.AspNetCore.Mvc;

namespace Jellyfin.Api.Controllers
{
    /// <summary>
    /// Studios controller.
    /// </summary>
    [Authorize(Policy = Policies.DefaultAuthorization)]
    public class StudiosController : BaseJellyfinApiController
    {
        private readonly ILibraryManager _libraryManager;
        private readonly IUserManager _userManager;
        private readonly IDtoService _dtoService;

        /// <summary>
        /// Initializes a new instance of the <see cref="StudiosController"/> class.
        /// </summary>
        /// <param name="libraryManager">Instance of the <see cref="ILibraryManager"/> interface.</param>
        /// <param name="userManager">Instance of the <see cref="IUserManager"/> interface.</param>
        /// <param name="dtoService">Instance of the <see cref="IDtoService"/> interface.</param>
        public StudiosController(
            ILibraryManager libraryManager,
            IUserManager userManager,
            IDtoService dtoService)
        {
            _libraryManager = libraryManager;
            _userManager = userManager;
            _dtoService = dtoService;
        }

        /// <summary>
        /// Gets all studios from a given item, folder, or the entire library.
        /// </summary>
        /// <param name="startIndex">Optional. The record index to start at. All items with a lower index will be dropped from the results.</param>
        /// <param name="limit">Optional. The maximum number of records to return.</param>
        /// <param name="searchTerm">Optional. Search term.</param>
        /// <param name="parentId">Specify this to localize the search to a specific item or folder. Omit to use the root.</param>
        /// <param name="fields">Optional. Specify additional fields of information to return in the output.</param>
        /// <param name="excludeItemTypes">Optional. If specified, results will be filtered out based on item type. This allows multiple, comma delimited.</param>
        /// <param name="includeItemTypes">Optional. If specified, results will be filtered based on item type. This allows multiple, comma delimited.</param>
        /// <param name="isFavorite">Optional filter by items that are marked as favorite, or not.</param>
        /// <param name="enableUserData">Optional, include user data.</param>
        /// <param name="imageTypeLimit">Optional, the max number of images to return, per image type.</param>
        /// <param name="enableImageTypes">Optional. The image types to include in the output.</param>
        /// <param name="userId">User id.</param>
        /// <param name="nameStartsWithOrGreater">Optional filter by items whose name is sorted equally or greater than a given input string.</param>
        /// <param name="nameStartsWith">Optional filter by items whose name is sorted equally than a given input string.</param>
        /// <param name="nameLessThan">Optional filter by items whose name is equally or lesser than a given input string.</param>
        /// <param name="enableImages">Optional, include image information in output.</param>
        /// <param name="enableTotalRecordCount">Total record count.</param>
        /// <response code="200">Studios returned.</response>
        /// <returns>An <see cref="OkResult"/> containing the studios.</returns>
        [HttpGet]
        [ProducesResponseType(StatusCodes.Status200OK)]
        public ActionResult<QueryResult<BaseItemDto>> GetStudios(
            [FromQuery] int? startIndex,
            [FromQuery] int? limit,
            [FromQuery] string? searchTerm,
            [FromQuery] string? parentId,
            [FromQuery, ModelBinder(typeof(CommaDelimitedArrayModelBinder))] ItemFields[] fields,
            [FromQuery] string? excludeItemTypes,
            [FromQuery] string? includeItemTypes,
<<<<<<< HEAD
            [FromQuery, ModelBinder(typeof(CommaDelimitedArrayModelBinder))] ItemFilter[] filters,
=======
>>>>>>> dc0e353b
            [FromQuery] bool? isFavorite,
            [FromQuery] bool? enableUserData,
            [FromQuery] int? imageTypeLimit,
            [FromQuery, ModelBinder(typeof(CommaDelimitedArrayModelBinder))] ImageType[] enableImageTypes,
            [FromQuery] Guid? userId,
            [FromQuery] string? nameStartsWithOrGreater,
            [FromQuery] string? nameStartsWith,
            [FromQuery] string? nameLessThan,
            [FromQuery] bool? enableImages = true,
            [FromQuery] bool enableTotalRecordCount = true)
        {
            var dtoOptions = new DtoOptions { Fields = fields }
                .AddClientFields(Request)
                .AddAdditionalDtoOptions(enableImages, enableUserData, imageTypeLimit, enableImageTypes);

            User? user = userId.HasValue && userId != Guid.Empty ? _userManager.GetUserById(userId.Value) : null;

            var parentItem = _libraryManager.GetParentItem(parentId, userId);

            var excludeItemTypesArr = RequestHelpers.Split(excludeItemTypes, ',', true);
            var includeItemTypesArr = RequestHelpers.Split(includeItemTypes, ',', true);

            var query = new InternalItemsQuery(user)
            {
                ExcludeItemTypes = excludeItemTypesArr,
                IncludeItemTypes = includeItemTypesArr,
                StartIndex = startIndex,
                Limit = limit,
                IsFavorite = isFavorite,
                NameLessThan = nameLessThan,
                NameStartsWith = nameStartsWith,
                NameStartsWithOrGreater = nameStartsWithOrGreater,
<<<<<<< HEAD
                Tags = RequestHelpers.Split(tags, '|', true),
                OfficialRatings = RequestHelpers.Split(officialRatings, '|', true),
                Genres = RequestHelpers.Split(genres, '|', true),
                GenreIds = RequestHelpers.GetGuids(genreIds),
                StudioIds = RequestHelpers.GetGuids(studioIds),
                Person = person,
                PersonIds = RequestHelpers.GetGuids(personIds),
                PersonTypes = RequestHelpers.Split(personTypes, ',', true),
                Years = RequestHelpers.Split(years, ',', true).Select(int.Parse).ToArray(),
                MinCommunityRating = minCommunityRating,
=======
>>>>>>> dc0e353b
                DtoOptions = dtoOptions,
                SearchTerm = searchTerm,
                EnableTotalRecordCount = enableTotalRecordCount
            };

            if (!string.IsNullOrWhiteSpace(parentId))
            {
                if (parentItem is Folder)
                {
                    query.AncestorIds = new[] { new Guid(parentId) };
                }
                else
                {
                    query.ItemIds = new[] { new Guid(parentId) };
                }
            }

            var result = _libraryManager.GetStudios(query);
            var shouldIncludeItemTypes = !string.IsNullOrEmpty(includeItemTypes);
            return RequestHelpers.CreateQueryResult(result, dtoOptions, _dtoService, shouldIncludeItemTypes, user);
        }

        /// <summary>
        /// Gets a studio by name.
        /// </summary>
        /// <param name="name">Studio name.</param>
        /// <param name="userId">Optional. Filter by user id, and attach user data.</param>
        /// <response code="200">Studio returned.</response>
        /// <returns>An <see cref="OkResult"/> containing the studio.</returns>
        [HttpGet("{name}")]
        [ProducesResponseType(StatusCodes.Status200OK)]
        public ActionResult<BaseItemDto> GetStudio([FromRoute, Required] string name, [FromQuery] Guid? userId)
        {
            var dtoOptions = new DtoOptions().AddClientFields(Request);

            var item = _libraryManager.GetStudio(name);
            if (userId.HasValue && !userId.Equals(Guid.Empty))
            {
                var user = _userManager.GetUserById(userId.Value);

                return _dtoService.GetBaseItemDto(item, dtoOptions, user);
            }

            return _dtoService.GetBaseItemDto(item, dtoOptions);
        }
    }
}<|MERGE_RESOLUTION|>--- conflicted
+++ resolved
@@ -75,10 +75,6 @@
             [FromQuery, ModelBinder(typeof(CommaDelimitedArrayModelBinder))] ItemFields[] fields,
             [FromQuery] string? excludeItemTypes,
             [FromQuery] string? includeItemTypes,
-<<<<<<< HEAD
-            [FromQuery, ModelBinder(typeof(CommaDelimitedArrayModelBinder))] ItemFilter[] filters,
-=======
->>>>>>> dc0e353b
             [FromQuery] bool? isFavorite,
             [FromQuery] bool? enableUserData,
             [FromQuery] int? imageTypeLimit,
@@ -111,19 +107,6 @@
                 NameLessThan = nameLessThan,
                 NameStartsWith = nameStartsWith,
                 NameStartsWithOrGreater = nameStartsWithOrGreater,
-<<<<<<< HEAD
-                Tags = RequestHelpers.Split(tags, '|', true),
-                OfficialRatings = RequestHelpers.Split(officialRatings, '|', true),
-                Genres = RequestHelpers.Split(genres, '|', true),
-                GenreIds = RequestHelpers.GetGuids(genreIds),
-                StudioIds = RequestHelpers.GetGuids(studioIds),
-                Person = person,
-                PersonIds = RequestHelpers.GetGuids(personIds),
-                PersonTypes = RequestHelpers.Split(personTypes, ',', true),
-                Years = RequestHelpers.Split(years, ',', true).Select(int.Parse).ToArray(),
-                MinCommunityRating = minCommunityRating,
-=======
->>>>>>> dc0e353b
                 DtoOptions = dtoOptions,
                 SearchTerm = searchTerm,
                 EnableTotalRecordCount = enableTotalRecordCount
