--- conflicted
+++ resolved
@@ -10,10 +10,6 @@
 using Jellyfin.Networking.Manager;
 using MediaBrowser.Common.Configuration;
 using MediaBrowser.Common.Net;
-<<<<<<< HEAD
-using MediaBrowser.Controller.Configuration;
-=======
->>>>>>> d427f26c
 using MediaBrowser.Model.LiveTv;
 using Microsoft.Extensions.Logging.Abstractions;
 using Moq;
@@ -60,34 +56,20 @@
             {
                 ConfigureMembers = true
             }).Inject(http);
-<<<<<<< HEAD
             _fixture.Inject<IServerConfigurationManager>(GetMockConfig(conf));
-=======
-
->>>>>>> d427f26c
             _fixture.Inject<INetworkManager>(nm);
             _hdHomerunHost = _fixture.Create<HdHomerunHost>();
         }
 
-<<<<<<< HEAD
         internal static IServerConfigurationManager GetMockConfig(NetworkConfiguration conf)
         {
             var configManager = new Mock<IServerConfigurationManager>
-=======
-        internal static IConfigurationManager GetMockConfig(NetworkConfiguration conf)
-        {
-            var configManager = new Mock<IConfigurationManager>
->>>>>>> d427f26c
             {
                 CallBase = true
             };
 
             configManager.Setup(x => x.GetConfiguration(It.IsAny<string>())).Returns(conf);
-<<<<<<< HEAD
             return (IServerConfigurationManager)configManager.Object;
-=======
-            return (IConfigurationManager)configManager.Object;
->>>>>>> d427f26c
         }
 
         [Fact]
