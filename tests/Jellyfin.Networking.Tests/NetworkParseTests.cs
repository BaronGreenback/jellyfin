--- conflicted
+++ resolved
@@ -23,6 +23,17 @@
     /// </remarks>
     public class NetworkParseTests
     {
+        internal static IConfigurationManager GetMockConfig(NetworkConfiguration conf)
+        {
+            var configManager = new Mock<IConfigurationManager>
+            {
+                CallBase = true
+            };
+
+            configManager.Setup(x => x.GetConfiguration(It.IsAny<string>())).Returns(conf);
+            return (IConfigurationManager)configManager.Object;
+        }
+
         /// <summary>
         /// Tests the ability of the system to ignore interfaces specified, returning local interfaces.
         /// This functionality is used to filter out virtual interfaces. <see cref="NetworkConfiguration.VirtualInterfaceNames"/>.
@@ -31,11 +42,11 @@
         /// <param name="value">Interface addresses after filter.</param>
         [Theory]
         // All valid
-        [InlineData("192.168.1.208/24,-16,eth16|200.200.200.200/24,11,eth11", "192.168.1.208/24,200.200.200.200/24")]
+        [InlineData("192.168.1.208/24,-16,eth16|200.200.200.200/24,11,eth11", "[192.168.1.208/24,200.200.200.200/24]")]
         // vEthernet1 and vEthernet212 should be excluded.
-        [InlineData("192.168.1.200/24,-20,vEthernet1|192.168.2.208/24,-16,vEthernet212|200.200.200.200/24,11,eth11", "200.200.200.200/24")]
+        [InlineData("192.168.1.200/24,-20,vEthernet1|192.168.2.208/24,-16,vEthernet212|200.200.200.200/24,11,eth11", "[200.200.200.200/24]")]
         // All invalid
-        [InlineData("192.168.1.200/24,-20,vEthernet1|192.168.2.208/24,-16,vEthernet212", "")]
+        [InlineData("192.168.1.200/24,-20,vEthernet1|192.168.2.208/24,-16,vEthernet212", "[]")]
         public void Interfaces_Ignore_Virtual(string interfaces, string value)
         {
             var conf = new NetworkConfiguration()
@@ -49,7 +60,7 @@
             using var nm = new NetworkManager(GetMockConfig(conf), new NullLogger<NetworkManager>());
             NetworkManager.MockNetworkSettings = string.Empty;
 
-            Assert.Equal(nm.GetInternalBindAddresses().AsString(), '[' + value + ']');
+            Assert.Equal(value, nm.GetInternalBindAddresses().AsString());
         }
 
         /// <summary>
@@ -61,21 +72,16 @@
         /// <param name="value">Interface addresses after filter..</param>
         [Theory]
         // All valid
-        [InlineData("192.168.1.208/24,-16,eth16|200.200.200.200/24,11,eth11", "192.168.1.0/24;200.200.200.0/24", "192.168.1.208/24,200.200.200.200/24")]
+        [InlineData("192.168.1.208/24,-16,eth16|200.200.200.200/24,11,eth11", "192.168.1.0/24;200.200.200.0/24", "[192.168.1.208/24,200.200.200.200/24]")]
         // eth16 only
-        [InlineData("192.168.1.208/24,-16,eth16|200.200.200.200/24,11,eth11", "192.168.1.0/24", "192.168.1.208/24")]
+        [InlineData("192.168.1.208/24,-16,eth16|200.200.200.200/24,11,eth11", "192.168.1.0/24", "[192.168.1.208/24]")]
         // All interfaces excluded.
-        [InlineData("192.168.1.208/24,-16,vEthernet1|192.168.2.208/24,-16,vEthernet212|200.200.200.200/24,11,eth11", "192.168.1.0/24", "")]
+        [InlineData("192.168.1.208/24,-16,vEthernet1|192.168.2.208/24,-16,vEthernet212|200.200.200.200/24,11,eth11", "192.168.1.0/24", "[]")]
         // vEthernet1 and vEthernet212 should be excluded.
-<<<<<<< HEAD
-        [InlineData("192.168.1.200/24,-20,vEthernet1|192.168.2.208/24,-16,vEthernet212|200.200.200.200/24,11,eth11", "192.168.1.0/24;200.200.200.200/24", "200.200.200.200/24")]
-        public void Interfaces_Ignore_Virtual_Filter_On_Internal(string interfaces, string lan, string value)
-=======
         [InlineData("192.168.1.200/24,-20,vEthernet1|192.168.2.208/24,-16,vEthernet212|200.200.200.200/24,11,eth11", "192.168.1.0/24;200.200.200.200/24", "[200.200.200.200/24]")]
         // Overlapping interface,
-        [InlineData("192.168.1.110/24,-20,br0|192.168.1.10/24,-16,br0|200.200.200.200/24,11,eth11", "192.168.1.0/24", "[192.168.1.110/24,192.168.1.10/24]")]
+        [InlineData("192.168.1.110/24,-20,br0|192.168.1.10/24,-16,br1|200.200.200.200/24,11,eth11", "192.168.1.0/24", "[192.168.1.110/24,192.168.1.10/24]")]
         public void IgnoreVirtualInterfaces(string interfaces, string lan, string value)
->>>>>>> 1361ccd9
         {
             var conf = new NetworkConfiguration()
             {
@@ -88,7 +94,7 @@
             using var nm = new NetworkManager(GetMockConfig(conf), new NullLogger<NetworkManager>());
             NetworkManager.MockNetworkSettings = string.Empty;
 
-            Assert.Equal(nm.GetInternalBindAddresses().AsString(), '[' + value + ']');
+            Assert.Equal(value, nm.GetInternalBindAddresses().AsString());
         }
 
         /// <summary>
@@ -246,7 +252,6 @@
             "[]",
             "[]",
             "[192.158.0.0/16,192.0.0.0/8]")]
-
         public void Test_Collection_Parsing(string settings, string includedItems, string includedIp4Items, string excludedItems, string excludedIp4Items, string networkAddress)
         {
             if (settings == null)
@@ -265,22 +270,22 @@
             // Test included.
 
             Collection<IPNetAddress> nc = nm.CreateIPCollection(settings.Split(","), false);
-            Assert.Equal(nc.AsString(), includedItems);
+            Assert.Equal(includedItems, nc.AsString());
 
             // Test excluded.
             nc = nm.CreateIPCollection(settings.Split(','), true);
-            Assert.Equal(nc.AsString(), excludedItems);
+            Assert.Equal(excludedItems, nc.AsString());
 
             conf.EnableIPV6 = false;
             nm.UpdateSettings(conf);
 
             // Test IP4 included.
             nc = nm.CreateIPCollection(settings.Split(','), false);
-            Assert.Equal(nc.AsString(), includedIp4Items);
+            Assert.Equal(includedIp4Items, nc.AsString());
 
             // Test IP4 excluded.
             nc = nm.CreateIPCollection(settings.Split(','), true);
-            Assert.Equal(nc.AsString(), excludedIp4Items);
+            Assert.Equal(excludedIp4Items, nc.AsString());
 
             conf.EnableIPV6 = true;
             nm.UpdateSettings(conf);
@@ -288,7 +293,7 @@
             // Test network addresses of collection.
             nc = nm.CreateIPCollection(settings.Split(','), false);
             var nca = nc.AsNetworkAddresses();
-            Assert.Equal(nca.AsString(), networkAddress);
+            Assert.Equal(networkAddress, nca.AsString());
         }
 
         /// <summary>
@@ -328,7 +333,7 @@
             Collection<IPNetAddress> nc1 = nm.CreateIPCollection(settings.Split(','), false);
             Collection<IPNetAddress> nc2 = nm.CreateIPCollection(compare.Split(','), false);
 
-            Assert.Equal(nc1.Union(nc2).AsString(), result);
+            Assert.Equal(result, nc1.ThatAreContainedInNetworks(nc2).AsString());
         }
 
         [Theory]
@@ -437,10 +442,10 @@
             using var nm = new NetworkManager(GetMockConfig(conf), new NullLogger<NetworkManager>());
 
             // Test included, IP6.
-            Collection<IPNetAddress> ncSource = nm.CreateIPCollection(source.Split(','));
-            Collection<IPNetAddress> ncDest = nm.CreateIPCollection(dest.Split(','));
-            Collection<IPNetAddress> ncResult = ncSource.Union(ncDest);
-            Collection<IPNetAddress> resultCollection = nm.CreateIPCollection(result.Split(','));
+            var ncSource = nm.CreateIPCollection(source.Split(','));
+            var ncDest = nm.CreateIPCollection(dest.Split(','));
+            var ncResult = ncSource.ThatAreContainedInNetworks(ncDest);
+            var resultCollection = nm.CreateIPCollection(result.Split(','));
             Assert.True(ncResult.Compare(resultCollection));
         }
 
@@ -510,7 +515,7 @@
                 result = ((IPNetAddress)resultObj[0]).ToString(true);
                 var intf = nm.GetBindInterface(source, out int? _);
 
-                Assert.Equal(intf, result);
+                Assert.Equal(result, intf);
             }
         }
 
@@ -577,18 +582,7 @@
 
             var intf = nm.GetBindInterface(source, out int? _);
 
-            Assert.Equal(intf, result);
-        }
-
-        internal static IConfigurationManager GetMockConfig(NetworkConfiguration conf)
-        {
-            var configManager = new Mock<IConfigurationManager>
-            {
-                CallBase = true
-            };
-
-            configManager.Setup(x => x.GetConfiguration(It.IsAny<string>())).Returns(conf);
-            return (IConfigurationManager)configManager.Object;
+            Assert.Equal(result, intf);
         }
 
         [Theory]
@@ -608,7 +602,7 @@
             };
             using var nm = new NetworkManager(GetMockConfig(conf), new NullLogger<NetworkManager>());
 
-            Assert.NotEqual(nm.HasRemoteAccess(IPAddress.Parse(remoteIp)), denied);
+            Assert.NotEqual(denied, nm.HasRemoteAccess(IPAddress.Parse(remoteIp)));
         }
 
         [Theory]
@@ -628,7 +622,7 @@
 
             using var nm = new NetworkManager(GetMockConfig(conf), new NullLogger<NetworkManager>());
 
-            Assert.NotEqual(nm.HasRemoteAccess(IPAddress.Parse(remoteIp)), denied);
+            Assert.NotEqual(denied, nm.HasRemoteAccess(IPAddress.Parse(remoteIp)));
         }
     }
 }