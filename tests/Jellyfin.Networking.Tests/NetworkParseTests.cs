using System;
using System.Collections.ObjectModel;
using System.Net;
using Jellyfin.Networking.Configuration;
using Jellyfin.Networking.Manager;
using MediaBrowser.Common.Configuration;
using MediaBrowser.Common.Net;
using Microsoft.Extensions.Logging.Abstractions;
using Moq;
using Xunit;

namespace Jellyfin.Networking.Tests
{
    /// <summary>
    ///  Defines the <seealso cref="NetworkParseTests"/>.
    /// </summary>
    /// <remarks>
    /// Mock network settings permit the testing of other physical setups via the NetworkManager.MockNetworkSettings property.
    ///
    /// The network is defined by a series of values, separated by the character |
    ///
    /// The format is [ip address],[interface index],[interface name].
    /// </remarks>
    public class NetworkParseTests
    {
        internal static IConfigurationManager GetMockConfig(NetworkConfiguration conf)
        {
            var configManager = new Mock<IConfigurationManager>
            {
                CallBase = true
            };

            configManager.Setup(x => x.GetConfiguration(It.IsAny<string>())).Returns(conf);
            return (IConfigurationManager)configManager.Object;
        }

        /// <summary>
        /// Tests the ability of the system to ignore interfaces specified, returning local interfaces.
        /// This functionality is used to filter out virtual interfaces. <see cref="NetworkConfiguration.VirtualInterfaceNames"/>.
        /// </summary>
        /// <param name="interfaces">Mock network setup (see remarks above).</param>
        /// <param name="value">Interface addresses after filter.</param>
        [Theory]
        // All valid
        [InlineData("192.168.1.208/24,-16,eth16|200.200.200.200/24,11,eth11", "[192.168.1.208/24,200.200.200.200/24]")]
        // vEthernet1 and vEthernet212 should be excluded.
        [InlineData("192.168.1.200/24,-20,vEthernet1|192.168.2.208/24,-16,vEthernet212|200.200.200.200/24,11,eth11", "[200.200.200.200/24]")]
        // All invalid
        [InlineData("192.168.1.200/24,-20,vEthernet1|192.168.2.208/24,-16,vEthernet212", "[]")]
        public void Interfaces_Ignore_Virtual(string interfaces, string value)
        {
            var conf = new NetworkConfiguration()
            {
                EnableIPV6 = true,
                EnableIPV4 = true,
                LocalNetworkSubnets = new string[] { "0.0.0.0/0" }
            };

            NetworkManager.MockNetworkSettings = interfaces;
            using var nm = new NetworkManager(GetMockConfig(conf), new NullLogger<NetworkManager>());
            NetworkManager.MockNetworkSettings = string.Empty;

            Assert.Equal(value, nm.GetInternalBindAddresses().AsString());
        }

        /// <summary>
        /// Tests the ability of the system to ignore interfaces specified, returning local interfaces.
        /// This functionality is used to filter out virtual interfaces. <see cref="NetworkConfiguration.VirtualInterfaceNames"/>.
        /// </summary>
        /// <param name="interfaces">Mock network setup (see remarks above).</param>
        /// <param name="lan">LAN address range.</param>
        /// <param name="value">Interface addresses after filter..</param>
        [Theory]
        // All valid
        [InlineData("192.168.1.208/24,-16,eth16|200.200.200.200/24,11,eth11", "192.168.1.0/24;200.200.200.0/24", "[192.168.1.208/24,200.200.200.200/24]")]
        // eth16 only
        [InlineData("192.168.1.208/24,-16,eth16|200.200.200.200/24,11,eth11", "192.168.1.0/24", "[192.168.1.208/24]")]
        // All interfaces excluded. (including loopbacks)
        [InlineData("192.168.1.208/24,-16,vEthernet1|192.168.2.208/24,-16,vEthernet212|200.200.200.200/24,11,eth11", "192.168.1.0/24", "[127.0.0.1/8,::1/128]")]
        // vEthernet1 and vEthernet212 should be excluded.
        [InlineData("192.168.1.200/24,-20,vEthernet1|192.168.2.208/24,-16,vEthernet212|200.200.200.200/24,11,eth11", "192.168.1.0/24;200.200.200.200/24", "[200.200.200.200/24,127.0.0.1/8,::1/128]")]
        // Overlapping interface,
        [InlineData("192.168.1.110/24,-20,br0|192.168.1.10/24,-16,br1|200.200.200.200/24,11,eth11", "192.168.1.0/24", "[192.168.1.110/24,192.168.1.10/24]")]
        public void IgnoreVirtualInterfaces(string interfaces, string lan, string value)
        {
            var conf = new NetworkConfiguration()
            {
                EnableIPV6 = true,
                EnableIPV4 = true,
                LocalNetworkSubnets = lan?.Split(';') ?? throw new ArgumentNullException(nameof(lan))
            };

            NetworkManager.MockNetworkSettings = interfaces;
            using var nm = new NetworkManager(GetMockConfig(conf), new NullLogger<NetworkManager>());
            NetworkManager.MockNetworkSettings = string.Empty;

            Assert.Equal(value, nm.GetInternalBindAddresses().AsString());
        }

        /// <summary>
        /// Validates that the address is a valid host string.
        /// </summary>
        /// <param name="address">IP Address.</param>
        /// <param name="valid">Expected outcome.</param>
        /// <param name="expected">Expected value.</param>
        [Theory]
        [InlineData("127.0.0.1", true, "127.0.0.1 [127.0.0.1/32]")]
        [InlineData("127.0.0.1:123", true, "127.0.0.1 [127.0.0.1/32]")]
        [InlineData("localhost", true, "localhost [127.0.0.1/32,::1/128]")]
        [InlineData("localhost:1345", true, "localhost [127.0.0.1/32,::1/128]")]
        [InlineData("www.google.co.uk", true, "")]
        [InlineData("www.google.co.uk:1273", true, "")]
        [InlineData("fd23:184f:2029:0:3139:7386:67d7:d517", true, "fd23:184f:2029:0:3139:7386:67d7:d517 [fd23:184f:2029:0:3139:7386:67d7:d517/128]")]
        [InlineData("fd23:184f:2029:0:3139:7386:67d7:d517/56", false, "")]
        [InlineData("[fd23:184f:2029:0:3139:7386:67d7:d517]:124", true, "fd23:184f:2029:0:3139:7386:67d7:d517 [fd23:184f:2029:0:3139:7386:67d7:d517/128]")]
        [InlineData("fe80::7add:12ff:febb:c67b%16", true, "fe80::7add:12ff:febb:c67b [fe80::7add:12ff:febb:c67b%16/128]")]
        [InlineData("[fe80::7add:12ff:febb:c67b%16]:123", true, "fe80::7add:12ff:febb:c67b [fe80::7add:12ff:febb:c67b%16/128]")]
        [InlineData("fe80::7add:12ff:febb:c67b%16:123", true, "fe80::7add:12ff:febb:c67b [fe80::7add:12ff:febb:c67b/128]")]
        [InlineData("[fe80::7add:12ff:febb:c67b%16]", true, "fe80::7add:12ff:febb:c67b [fe80::7add:12ff:febb:c67b%16/128]")]
        [InlineData("192.168.1.2/255.255.255.0", false, "")]
        [InlineData("192.168.1.2/24", false, "")]

        public void Check_Host_Is_Valid_String(string address, bool valid, string expected)
        {
            if (IPHost.TryParse(address, out var result, IpClassType.IpBoth))
            {
                // Cannot safely check dns names as the ip responses change.
                if (!string.IsNullOrEmpty(expected))
                {
                    Assert.Equal(expected, result.ToString());
                }

                Assert.True(valid);
                return;
            }

            Assert.False(valid);
        }

        /// <summary>
        /// Checks IP address formats.
        /// </summary>
        /// <param name="address">IP Address.</param>
        [Theory]
        [InlineData("127.0.0.1")]
        [InlineData("fd23:184f:2029:0:3139:7386:67d7:d517")]
        [InlineData("fd23:184f:2029:0:3139:7386:67d7:d517/56")]
        [InlineData("[fd23:184f:2029:0:3139:7386:67d7:d517]")]
        [InlineData("fe80::7add:12ff:febb:c67b%16")]
        [InlineData("[fe80::7add:12ff:febb:c67b%16]:123")]
        [InlineData("fe80::7add:12ff:febb:c67b%16:123")]
        [InlineData("[fe80::7add:12ff:febb:c67b%16]")]
        [InlineData("192.168.1.2/255.255.255.0")]
        [InlineData("192.168.1.2/24")]
        [InlineData("0.0.0.0/0")]
        public void ValidIPStrings(string address)
        {
            Assert.True(IPNetAddress.TryParse(address, out _, IpClassType.IpBoth));
        }

        /// <summary>
        /// All should be invalid address strings.
        /// </summary>
        /// <param name="address">Invalid address strings.</param>
        [Theory]
        [InlineData("127.0.0.1/0")]
        [InlineData("10.10.10.1/255")]
        [InlineData("10.10.10.1/65535")]
        [InlineData("fd23:184f:2029:0:3139:7386:67d7:d517:1231/0")]
        [InlineData("fd23:184f:2029:0:3139:7386:67d7:d517:1231/129")]
        [InlineData("256.128.0.0.0.1")]
        [InlineData("127.0.0.1#")]
        [InlineData("localhost!")]
        [InlineData("fd23:184f:2029:0:3139:7386:67d7:d517:1231")]
        [InlineData("[fd23:184f:2029:0:3139:7386:67d7:d517:1231]")]
        [InlineData("129.10.20.30/0")]
        [InlineData("fe80::7add:12ff:febb:c67b%16/0")]
        public void Check_Invalid_Addresses(string address)
        {
            Assert.False(IPNetAddress.TryParse(address, out _, IpClassType.IpBoth));
            Assert.False(IPHost.TryParse(address, out _, IpClassType.IpBoth));
        }

        /// <summary>
        /// Test collection parsing.
        /// </summary>
        /// <param name="settings">Collection to parse.</param>
        /// <param name="includedItems">Included addresses from the collection.</param>
        /// <param name="includedIp4Items">Included IP4 addresses from the collection.</param>
        /// <param name="excludedItems">Excluded addresses from the collection.</param>
        /// <param name="excludedIp4Items">Excluded IP4 addresses from the collection.</param>
        /// <param name="networkAddress">Network addresses of the collection.</param>
        [Theory]
        [InlineData(
            "127.0.0.1#",
            "[]",
            "[]",
            "[]",
            "[]",
            "[]")]
        [InlineData(
            "!127.0.0.1",
            "[]",
            "[]",
            "[127.0.0.1/32]",
            "[127.0.0.1/32]",
            "[]")]
        [InlineData(
            "",
            "[]",
            "[]",
            "[]",
            "[]",
            "[]")]
        [InlineData(
            "192.158.1.2/16, localhost, fd23:184f:2029:0:3139:7386:67d7:d517,    !10.10.10.10",
            "[192.158.1.2/16,localhost [127.0.0.1/32,::1/128],fd23:184f:2029:0:3139:7386:67d7:d517/128]",
            "[192.158.1.2/16,localhost [127.0.0.1/32]]",
            "[10.10.10.10/32]",
            "[10.10.10.10/32]",
            "[192.158.0.0/16,127.0.0.1/32,::1/128,fd23:184f:2029:0:3139:7386:67d7:d517/128]")]
        [InlineData(
            "192.158.1.2/255.255.0.0,192.169.1.2/8",
            "[192.158.1.2/16,192.169.1.2/8]",
            "[192.158.1.2/16,192.169.1.2/8]",
            "[]",
            "[]",
            "[192.158.0.0/16,192.0.0.0/8]")]
        public void Test_Collection_Parsing(string settings, string includedItems, string includedIp4Items, string excludedItems, string excludedIp4Items, string networkAddress)
        {
            if (settings == null)
            {
                throw new ArgumentNullException(nameof(settings));
            }

            var conf = new NetworkConfiguration()
            {
                EnableIPV6 = true,
                EnableIPV4 = true,
            };

            using var nm = new NetworkManager(GetMockConfig(conf), new NullLogger<NetworkManager>());

            // Test included.
            var nc = nm.CreateIPCollection(settings.Split(","), false, false);
            Assert.Equal(includedItems, nc.AsString());

            // Test excluded.
            nc = nm.CreateIPCollection(settings.Split(','), true, false);
            Assert.Equal(excludedItems, nc.AsString());

            conf.EnableIPV6 = false;
            nm.UpdateSettings(conf);

            // Test IP4 included.
            nc = nm.CreateIPCollection(settings.Split(','), false, false);
            Assert.Equal(includedIp4Items, nc.AsString());

            // Test IP4 excluded.
            nc = nm.CreateIPCollection(settings.Split(','), true, false);
            Assert.Equal(excludedIp4Items, nc.AsString());

            conf.EnableIPV6 = true;
            nm.UpdateSettings(conf);

            // Test network addresses of collection.
            nc = nm.CreateIPCollection(settings.Split(','), false, false);
            var nca = nc.AsNetworkAddresses();
            Assert.Equal(networkAddress, nca.AsString());
        }

        /// <summary>
        /// Union two collections.
        /// </summary>
        /// <param name="settings">Source.</param>
        /// <param name="compare">Destination.</param>
        /// <param name="result">Result.</param>
        [Theory]
        [InlineData("127.0.0.1", "fd23:184f:2029:0:3139:7386:67d7:d517/64,fd23:184f:2029:0:c0f0:8a8a:7605:fffa/128,fe80::3139:7386:67d7:d517%16/64,192.168.1.208/24,::1/128,127.0.0.1/8", "[127.0.0.1/32]")]
        [InlineData("127.0.0.1", "127.0.0.1/8", "[127.0.0.1/32]")]
        public void UnionCheck(string settings, string compare, string result)
        {
            if (settings == null)
            {
                throw new ArgumentNullException(nameof(settings));
            }

            if (compare == null)
            {
                throw new ArgumentNullException(nameof(compare));
            }

            if (result == null)
            {
                throw new ArgumentNullException(nameof(result));
            }

            var conf = new NetworkConfiguration()
            {
                EnableIPV6 = true,
                EnableIPV4 = true,
            };

            using var nm = new NetworkManager(GetMockConfig(conf), new NullLogger<NetworkManager>());

            var nc1 = nm.CreateIPCollection(settings.Split(','), false, false);
            var nc2 = nm.CreateIPCollection(compare.Split(','), false, false);

<<<<<<< HEAD
            Assert.Equal(result, nc1.ThatAreContainedInNetworks(nc2).AsString());
=======
            Assert.Equal(nc1.ThatAreContainedInNetworks(nc2).AsString(), result);
>>>>>>> 91d6ffd7
        }

        [Theory]
        [InlineData("192.168.5.85/24", "192.168.5.1")]
        [InlineData("192.168.5.85/24", "192.168.5.254")]
        [InlineData("10.128.240.50/30", "10.128.240.48")]
        [InlineData("10.128.240.50/30", "10.128.240.49")]
        [InlineData("10.128.240.50/30", "10.128.240.50")]
        [InlineData("10.128.240.50/30", "10.128.240.51")]
        [InlineData("127.0.0.1/8", "127.0.0.1")]
        [InlineData("0.0.0.0/0", "192.168.10.60")]
        public void IpV4SubnetMaskMatchesValidIpAddress(string netMask, string ipAddress)
        {
            var ipAddressObj = IPNetAddress.Parse(netMask);
            Assert.True(ipAddressObj.Contains(IPAddress.Parse(ipAddress)));
        }

        [Theory]
        [InlineData("192.168.5.85/24", "192.168.4.254")]
        [InlineData("192.168.5.85/24", "191.168.5.254")]
        [InlineData("10.128.240.50/30", "10.128.240.47")]
        [InlineData("10.128.240.50/30", "10.128.240.52")]
        [InlineData("10.128.240.50/30", "10.128.239.50")]
        [InlineData("10.128.240.50/30", "10.127.240.51")]
        [InlineData("0.0.0.0/32", "192.168.10.60")]
        public void IpV4SubnetMaskDoesNotMatchInvalidIpAddress(string netMask, string ipAddress)
        {
            var ipAddressObj = IPNetAddress.Parse(netMask);
            Assert.False(ipAddressObj.Contains(IPAddress.Parse(ipAddress)));
        }

        [Theory]
        [InlineData("2001:db8:abcd:0012::0/64", "2001:0DB8:ABCD:0012:0000:0000:0000:0000")]
        [InlineData("2001:db8:abcd:0012::0/64", "2001:0DB8:ABCD:0012:FFFF:FFFF:FFFF:FFFF")]
        [InlineData("2001:db8:abcd:0012::0/64", "2001:0DB8:ABCD:0012:0001:0000:0000:0000")]
        [InlineData("2001:db8:abcd:0012::0/64", "2001:0DB8:ABCD:0012:FFFF:FFFF:FFFF:FFF0")]
        [InlineData("2001:db8:abcd:0012::0/128", "2001:0DB8:ABCD:0012:0000:0000:0000:0000")]
        public void IpV6SubnetMaskMatchesValidIpAddress(string netMask, string ipAddress)
        {
            var ipAddressObj = IPNetAddress.Parse(netMask);
            Assert.True(ipAddressObj.Contains(IPAddress.Parse(ipAddress)));
        }

        [Theory]
        [InlineData("2001:db8:abcd:0012::0/64", "2001:0DB8:ABCD:0011:FFFF:FFFF:FFFF:FFFF")]
        [InlineData("2001:db8:abcd:0012::0/64", "2001:0DB8:ABCD:0013:0000:0000:0000:0000")]
        [InlineData("2001:db8:abcd:0012::0/64", "2001:0DB8:ABCD:0013:0001:0000:0000:0000")]
        [InlineData("2001:db8:abcd:0012::0/64", "2001:0DB8:ABCD:0011:FFFF:FFFF:FFFF:FFF0")]
        [InlineData("2001:db8:abcd:0012::0/128", "2001:0DB8:ABCD:0012:0000:0000:0000:0001")]
        public void IpV6SubnetMaskDoesNotMatchInvalidIpAddress(string netMask, string ipAddress)
        {
            var ipAddressObj = IPNetAddress.Parse(netMask);
            Assert.False(ipAddressObj.Contains(IPAddress.Parse(ipAddress)));
        }

        [Theory]
        [InlineData("10.0.0.0/255.0.0.0", "10.10.10.1/32")]
        [InlineData("10.0.0.0/8", "10.10.10.1/32")]
        [InlineData("10.0.0.0/255.0.0.0", "10.10.10.1")]

        [InlineData("10.10.0.0/255.255.0.0", "10.10.10.1/32")]
        [InlineData("10.10.0.0/16", "10.10.10.1/32")]
        [InlineData("10.10.0.0/255.255.0.0", "10.10.10.1")]

        [InlineData("10.10.10.0/255.255.255.0", "10.10.10.1/32")]
        [InlineData("10.10.10.0/24", "10.10.10.1/32")]
        [InlineData("10.10.10.0/255.255.255.0", "10.10.10.1")]

        public void TestSubnetContains(string network, string ip)
        {
            Assert.True(IPNetAddress.TryParse(network, out var networkObj, IpClassType.IpBoth));
            Assert.True(IPNetAddress.TryParse(ip, out IPNetAddress? ipObj, IpClassType.IpBoth));
            Assert.True(networkObj?.Contains(ipObj!));
        }

        [Theory]
        [InlineData("192.168.1.2/24,10.10.10.1/24,172.168.1.2/24", "172.168.1.2/24", "172.168.1.2/24")]
        [InlineData("192.168.1.2/24,10.10.10.1/24,172.168.1.2/24", "172.168.1.2/24, 10.10.10.1", "172.168.1.2/24,10.10.10.1/24")]
        [InlineData("192.168.1.2/24,10.10.10.1/24,172.168.1.2/24", "192.168.1.2/255.255.255.0, 10.10.10.1", "192.168.1.2/24,10.10.10.1/24")]
        [InlineData("192.168.1.2/24,10.10.10.1/24,172.168.1.2/24", "192.168.1.2/24, 100.10.10.1", "192.168.1.2/24")]
        [InlineData("192.168.1.2/24,10.10.10.1/24,172.168.1.2/24", "194.168.1.2/24, 100.10.10.1", "")]

        public void TestCollectionEquality(string source, string dest, string result)
        {
            if (source == null)
            {
                throw new ArgumentNullException(nameof(source));
            }

            if (dest == null)
            {
                throw new ArgumentNullException(nameof(dest));
            }

            if (result == null)
            {
                throw new ArgumentNullException(nameof(result));
            }

            var conf = new NetworkConfiguration()
            {
                EnableIPV6 = true,
                EnableIPV4 = true
            };

            using var nm = new NetworkManager(GetMockConfig(conf), new NullLogger<NetworkManager>());

            // Test included, IP6.
<<<<<<< HEAD
            var ncSource = nm.CreateIPCollection(source.Split(','), false, false);
            var ncDest = nm.CreateIPCollection(dest.Split(','), false, false);
            var ncResult = ncSource.ThatAreContainedInNetworks(ncDest);
            var resultCollection = nm.CreateIPCollection(result.Split(','), false, false);
=======
            Collection<IPObject> ncSource = nm.CreateIPCollection(source.Split(','));
            Collection<IPObject> ncDest = nm.CreateIPCollection(dest.Split(','));
            Collection<IPObject> ncResult = ncSource.ThatAreContainedInNetworks(ncDest);
            Collection<IPObject> resultCollection = nm.CreateIPCollection(result.Split(','));
>>>>>>> 91d6ffd7
            Assert.True(ncResult.Compare(resultCollection));
        }

        [Theory]
        [InlineData("10.1.1.1/32", "10.1.1.1")]
        [InlineData("192.168.1.254/32", "192.168.1.254/255.255.255.255")]

        public void TestEquals(string source, string dest)
        {
            Assert.True(IPNetAddress.Parse(source).Equals(IPNetAddress.Parse(dest)));
            Assert.True(IPNetAddress.Parse(dest).Equals(IPNetAddress.Parse(source)));
        }

        [Theory]

        // Testing bind interfaces.
        // On my system eth16 is internal, eth11 external (Windows defines the indexes).
        //
        // This test is to replicate how DNLA requests work throughout the system.

        // User on internal network, we're bound internal and external - so result is internal.
        [InlineData("192.168.1.1", "eth16,eth11", false, "eth16")]
        // User on external network, we're bound internal and external - so result is external.
        [InlineData("8.8.8.8", "eth16,eth11", false, "eth11")]
        // User on internal network, we're bound internal only - so result is internal.
        [InlineData("10.10.10.10", "eth16", false, "eth16")]
        // User on internal network, no binding specified - so result is the 1st internal.
        [InlineData("192.168.1.1", "", false, "eth16")]
        // User on external network, internal binding only - so result is the 1st internal.
        [InlineData("jellyfin.org", "eth16", false, "eth16")]
        // User on external network, no binding - so result is the 1st external.
        [InlineData("jellyfin.org", "", false, "eth11")]
        // User assumed to be internal, no binding - so result is the 1st internal.
        [InlineData("", "", false, "eth16")]
        public void TestBindInterfaces(string source, string bindAddresses, bool ipv6enabled, string result)
        {
            if (source == null)
            {
                throw new ArgumentNullException(nameof(source));
            }

            if (bindAddresses == null)
            {
                throw new ArgumentNullException(nameof(bindAddresses));
            }

            if (result == null)
            {
                throw new ArgumentNullException(nameof(result));
            }

            var conf = new NetworkConfiguration()
            {
                LocalNetworkAddresses = bindAddresses.Split(','),
                EnableIPV6 = ipv6enabled,
                EnableIPV4 = true
            };

            NetworkManager.MockNetworkSettings = "192.168.1.208/24,-16,eth16|200.200.200.200/24,11,eth11";
            using var nm = new NetworkManager(GetMockConfig(conf), new NullLogger<NetworkManager>());
            NetworkManager.MockNetworkSettings = string.Empty;

            _ = nm.TryParseInterface(result, out var resultObj);

            if (resultObj != null)
            {
                result = ((IPNetAddress)resultObj[0]).ToString(true);
                var intf = nm.GetBindInterface(source, out int? _);

                Assert.Equal(result, intf);
            }
        }

        [Theory]

        // Testing bind interfaces. These are set for my system so won't work elsewhere.
        // On my system eth16 is internal, eth11 external (Windows defines the indexes).
        //
        // This test is to replicate how subnet bound ServerPublisherUri work throughout the system.

        // User on internal network, we're bound internal and external - so result is internal override.
        [InlineData("192.168.1.1", "192.168.1.0/24", "eth16,eth11", false, "192.168.1.0/24=internal.jellyfin", "internal.jellyfin")]

        // User on external network, we're bound internal and external - so result is override.
        [InlineData("8.8.8.8", "192.168.1.0/24", "eth16,eth11", false, "0.0.0.0=http://helloworld.com", "http://helloworld.com")]

        // User on internal network, we're bound internal only, but the address isn't in the LAN - so return the override.
        [InlineData("10.10.10.10", "192.168.1.0/24", "eth16", false, "0.0.0.0=http://internalButNotDefinedAsLan.com", "http://internalButNotDefinedAsLan.com")]

        // User on internal network, no binding specified - so result is the 1st internal.
        [InlineData("192.168.1.1", "192.168.1.0/24", "", false, "0.0.0.0=http://helloworld.com", "eth16")]

        // User on external network, internal binding only - so assumption is a proxy forward, return external override.
        [InlineData("jellyfin.org", "192.168.1.0/24", "eth16", false, "0.0.0.0=http://helloworld.com", "http://helloworld.com")]

        // User on external network, no binding - so result is the 1st external which is overriden.
        [InlineData("jellyfin.org", "192.168.1.0/24", "", false, "0.0.0.0 = http://helloworld.com", "http://helloworld.com")]

        // User assumed to be internal, no binding - so result is the 1st internal.
        [InlineData("", "192.168.1.0/24", "", false, "0.0.0.0=http://helloworld.com", "eth16")]

        // User is internal, no binding - so result is the 1st internal, which is then overridden.
        [InlineData("192.168.1.1", "192.168.1.0/24", "", false, "eth16=http://helloworld.com", "http://helloworld.com")]
        public void TestBindInterfaceOverrides(string source, string lan, string bindAddresses, bool ipv6enabled, string publishedServers, string result)
        {
            if (lan == null)
            {
                throw new ArgumentNullException(nameof(lan));
            }

            if (bindAddresses == null)
            {
                throw new ArgumentNullException(nameof(bindAddresses));
            }

            var conf = new NetworkConfiguration()
            {
                LocalNetworkSubnets = lan.Split(','),
                LocalNetworkAddresses = bindAddresses.Split(','),
                EnableIPV6 = ipv6enabled,
                EnableIPV4 = true,
                PublishedServerUriBySubnet = new string[] { publishedServers }
            };

            NetworkManager.MockNetworkSettings = "192.168.1.208/24,-16,eth16|200.200.200.200/24,11,eth11";
            using var nm = new NetworkManager(GetMockConfig(conf), new NullLogger<NetworkManager>());
            NetworkManager.MockNetworkSettings = string.Empty;

            if (nm.TryParseInterface(result, out var resultObj) && resultObj != null)
            {
                // Parse out IPAddresses so we can do a string comparison. (Ignore subnet masks).
                result = ((IPNetAddress)resultObj[0]).ToString(true);
            }

            var intf = nm.GetBindInterface(source, out int? _);

            Assert.Equal(result, intf);
        }

        [Theory]
        [InlineData("185.10.10.10,200.200.200.200", "79.2.3.4", true)]
        [InlineData("185.10.10.10", "185.10.10.10", false)]
        [InlineData("", "100.100.100.100", false)]

        public void HasRemoteAccess_GivenWhitelist_AllowsOnlyIpsInWhitelist(string addresses, string remoteIp, bool denied)
        {
            // Comma separated list of IP addresses or IP/netmask entries for networks that will be allowed to connect remotely.
            // If left blank, all remote addresses will be allowed.
            var conf = new NetworkConfiguration()
            {
                EnableIPV4 = true,
                RemoteIPFilter = addresses.Split(','),
                IsRemoteIPFilterBlacklist = false
            };
            using var nm = new NetworkManager(GetMockConfig(conf), new NullLogger<NetworkManager>());

            Assert.NotEqual(denied, nm.HasRemoteAccess(IPAddress.Parse(remoteIp)));
        }

        [Theory]
        [InlineData("185.10.10.10", "79.2.3.4", false)]
        [InlineData("185.10.10.10", "185.10.10.10", true)]
        [InlineData("", "100.100.100.100", false)]
        public void HasRemoteAccess_GivenBlacklist_BlacklistTheIps(string addresses, string remoteIp, bool denied)
        {
            // Comma separated list of IP addresses or IP/netmask entries for networks that will be allowed to connect remotely.
            // If left blank, all remote addresses will be allowed.
            var conf = new NetworkConfiguration()
            {
                EnableIPV4 = true,
                RemoteIPFilter = addresses.Split(','),
                IsRemoteIPFilterBlacklist = true
            };

            using var nm = new NetworkManager(GetMockConfig(conf), new NullLogger<NetworkManager>());

            Assert.NotEqual(denied, nm.HasRemoteAccess(IPAddress.Parse(remoteIp)));
        }
    }
}<|MERGE_RESOLUTION|>--- conflicted
+++ resolved
@@ -306,11 +306,7 @@
             var nc1 = nm.CreateIPCollection(settings.Split(','), false, false);
             var nc2 = nm.CreateIPCollection(compare.Split(','), false, false);
 
-<<<<<<< HEAD
             Assert.Equal(result, nc1.ThatAreContainedInNetworks(nc2).AsString());
-=======
-            Assert.Equal(nc1.ThatAreContainedInNetworks(nc2).AsString(), result);
->>>>>>> 91d6ffd7
         }
 
         [Theory]
@@ -419,17 +415,10 @@
             using var nm = new NetworkManager(GetMockConfig(conf), new NullLogger<NetworkManager>());
 
             // Test included, IP6.
-<<<<<<< HEAD
             var ncSource = nm.CreateIPCollection(source.Split(','), false, false);
             var ncDest = nm.CreateIPCollection(dest.Split(','), false, false);
             var ncResult = ncSource.ThatAreContainedInNetworks(ncDest);
             var resultCollection = nm.CreateIPCollection(result.Split(','), false, false);
-=======
-            Collection<IPObject> ncSource = nm.CreateIPCollection(source.Split(','));
-            Collection<IPObject> ncDest = nm.CreateIPCollection(dest.Split(','));
-            Collection<IPObject> ncResult = ncSource.ThatAreContainedInNetworks(ncDest);
-            Collection<IPObject> resultCollection = nm.CreateIPCollection(result.Split(','));
->>>>>>> 91d6ffd7
             Assert.True(ncResult.Compare(resultCollection));
         }
 
