--- conflicted
+++ resolved
@@ -83,11 +83,7 @@
         /// <summary>
         /// Checks IP address formats.
         /// </summary>
-<<<<<<< HEAD
-        /// <param name="address">IP address.</param>
-=======
         /// <param name="address">IP Address.</param>
->>>>>>> a890a850
         [Theory]
         [InlineData("127.0.0.1")]
         [InlineData("127.0.0.1:123")]
@@ -111,11 +107,7 @@
         /// <summary>
         /// Checks IP address formats.
         /// </summary>
-<<<<<<< HEAD
-        /// <param name="address">Ip address.</param>
-=======
         /// <param name="address">IP Address.</param>
->>>>>>> a890a850
         [Theory]
         [InlineData("127.0.0.1")]
         [InlineData("fd23:184f:2029:0:3139:7386:67d7:d517")]
