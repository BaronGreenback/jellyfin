using System;
using System.Collections.ObjectModel;
using System.Net;
using Jellyfin.Networking.Configuration;
using Jellyfin.Networking.Manager;
using MediaBrowser.Common.Configuration;
using MediaBrowser.Common.Net;
using Microsoft.Extensions.Logging.Abstractions;
using Moq;
using Xunit;

namespace Jellyfin.Networking.Tests
{
    public class NetworkParseTests
    {
        internal static IConfigurationManager GetMockConfig(NetworkConfiguration conf)
        {
            var configManager = new Mock<IConfigurationManager>
            {
                CallBase = true
            };
            configManager.Setup(x => x.GetConfiguration(It.IsAny<string>())).Returns(conf);
            return (IConfigurationManager)configManager.Object;
        }

        /// <summary>
        /// Checks the ability to ignore virtual interfaces.
        /// </summary>
        /// <param name="interfaces">Mock network setup, in the format (IP address, interface index, interface name) | .... </param>
        /// <param name="lan">LAN addresses.</param>
        /// <param name="value">Bind addresses that are excluded.</param>
        [Theory]
        // All valid
        [InlineData("192.168.1.208/24,-16,eth16|200.200.200.200/24,11,eth11", "192.168.1.0/24;200.200.200.0/24", "[192.168.1.208/24,200.200.200.200/24]")]
        // eth16 only
        [InlineData("192.168.1.208/24,-16,eth16|200.200.200.200/24,11,eth11", "192.168.1.0/24", "[192.168.1.208/24]")]
        // All interfaces excluded. (including loopbacks)
        [InlineData("192.168.1.208/24,-16,vEthernet1|192.168.2.208/24,-16,vEthernet212|200.200.200.200/24,11,eth11", "192.168.1.0/24", "[127.0.0.1/8,::1/128]")]
        // vEthernet1 and vEthernet212 should be excluded.
<<<<<<< HEAD
        [InlineData("192.168.1.200/24,-20,vEthernet1|192.168.2.208/24,-16,vEthernet212|200.200.200.200/24,11,eth11", "192.168.1.0/24;200.200.200.200/24", "[200.200.200.200/24,127.0.0.1/8,::1/128]")]
=======
        [InlineData("192.168.1.200/24,-20,vEthernet1|192.168.2.208/24,-16,vEthernet212|200.200.200.200/24,11,eth11", "192.168.1.0/24;200.200.200.200/24", "[200.200.200.200/24]")]
        // Overlapping interface,
        [InlineData("192.168.1.110/24,-20,br0|192.168.1.10/24,-16,br0|200.200.200.200/24,11,eth11", "192.168.1.0/24", "[192.168.1.110/24,192.168.1.10/24]")]
>>>>>>> 770c123d
        public void IgnoreVirtualInterfaces(string interfaces, string lan, string value)
        {
            var conf = new NetworkConfiguration()
            {
                EnableIPV6 = true,
                EnableIPV4 = true,
                LocalNetworkSubnets = lan?.Split(';') ?? throw new ArgumentNullException(nameof(lan))
            };

            NetworkManager.MockNetworkSettings = interfaces;
            using var nm = new NetworkManager(GetMockConfig(conf), new NullLogger<NetworkManager>());
            NetworkManager.MockNetworkSettings = string.Empty;

            Assert.Equal(nm.GetInternalBindAddresses().AsString(), value);
        }

        /// <summary>
        /// Checks IP address formats.
        /// </summary>
        /// <param name="address">IP Address.</param>
        [Theory]
        [InlineData("127.0.0.1")]
        [InlineData("127.0.0.1:123")]
        [InlineData("localhost")]
        [InlineData("localhost:1345")]
        [InlineData("www.google.co.uk")]
        [InlineData("fd23:184f:2029:0:3139:7386:67d7:d517")]
        [InlineData("fd23:184f:2029:0:3139:7386:67d7:d517/56")]
        [InlineData("[fd23:184f:2029:0:3139:7386:67d7:d517]:124")]
        [InlineData("fe80::7add:12ff:febb:c67b%16")]
        [InlineData("[fe80::7add:12ff:febb:c67b%16]:123")]
        [InlineData("fe80::7add:12ff:febb:c67b%16:123")]
        [InlineData("[fe80::7add:12ff:febb:c67b%16]")]
        [InlineData("192.168.1.2/255.255.255.0")]
        [InlineData("192.168.1.2/24")]
        public void ValidHostStrings(string address)
        {
            Assert.True(IPHost.TryParse(address, out _));
        }

        /// <summary>
        /// Checks IP address formats.
        /// </summary>
        /// <param name="address">IP Address.</param>
        [Theory]
        [InlineData("127.0.0.1")]
        [InlineData("fd23:184f:2029:0:3139:7386:67d7:d517")]
        [InlineData("fd23:184f:2029:0:3139:7386:67d7:d517/56")]
        [InlineData("[fd23:184f:2029:0:3139:7386:67d7:d517]")]
        [InlineData("fe80::7add:12ff:febb:c67b%16")]
        [InlineData("[fe80::7add:12ff:febb:c67b%16]:123")]
        [InlineData("fe80::7add:12ff:febb:c67b%16:123")]
        [InlineData("[fe80::7add:12ff:febb:c67b%16]")]
        [InlineData("192.168.1.2/255.255.255.0")]
        [InlineData("192.168.1.2/24")]
        public void ValidIPStrings(string address)
        {
            Assert.True(IPNetAddress.TryParse(address, out _));
        }

        /// <summary>
        /// All should be invalid address strings.
        /// </summary>
        /// <param name="address">Invalid address strings.</param>
        [Theory]
        [InlineData("256.128.0.0.0.1")]
        [InlineData("127.0.0.1#")]
        [InlineData("localhost!")]
        [InlineData("fd23:184f:2029:0:3139:7386:67d7:d517:1231")]
        [InlineData("[fd23:184f:2029:0:3139:7386:67d7:d517:1231]")]
        public void InvalidAddressString(string address)
        {
            Assert.False(IPNetAddress.TryParse(address, out _));
            Assert.False(IPHost.TryParse(address, out _));
        }

        /// <summary>
        /// Test collection parsing.
        /// </summary>
        /// <param name="settings">Collection to parse.</param>
        /// <param name="result1">Included addresses from the collection.</param>
        /// <param name="result2">Included IP4 addresses from the collection.</param>
        /// <param name="result3">Excluded addresses from the collection.</param>
        /// <param name="result4">Excluded IP4 addresses from the collection.</param>
        /// <param name="result5">Network addresses of the collection.</param>
        [Theory]
        [InlineData(
            "127.0.0.1#",
            "[]",
            "[]",
            "[]",
            "[]",
            "[]")]
        [InlineData(
            "!127.0.0.1",
            "[]",
            "[]",
            "[127.0.0.1/32]",
            "[127.0.0.1/32]",
            "[]")]
        [InlineData(
            "",
            "[]",
            "[]",
            "[]",
            "[]",
            "[]")]
        [InlineData(
            "192.158.1.2/16, localhost, fd23:184f:2029:0:3139:7386:67d7:d517,    !10.10.10.10",
            "[192.158.1.2/16,[127.0.0.1/32,::1/128],fd23:184f:2029:0:3139:7386:67d7:d517/128]",
            "[192.158.1.2/16,127.0.0.1/32]",
            "[10.10.10.10/32]",
            "[10.10.10.10/32]",
            "[192.158.0.0/16,127.0.0.1/32,::1/128,fd23:184f:2029:0:3139:7386:67d7:d517/128]")]
        [InlineData(
            "192.158.1.2/255.255.0.0,192.169.1.2/8",
            "[192.158.1.2/16,192.169.1.2/8]",
            "[192.158.1.2/16,192.169.1.2/8]",
            "[]",
            "[]",
            "[192.158.0.0/16,192.0.0.0/8]")]
        public void TestCollections(string settings, string result1, string result2, string result3, string result4, string result5)
        {
            if (settings == null)
            {
                throw new ArgumentNullException(nameof(settings));
            }

            var conf = new NetworkConfiguration()
            {
                EnableIPV6 = true,
                EnableIPV4 = true,
            };

            using var nm = new NetworkManager(GetMockConfig(conf), new NullLogger<NetworkManager>());

            // Test included.
            Collection<IPObject> nc = nm.CreateIPCollection(settings.Split(','), false);
            Assert.Equal(nc.AsString(), result1);

            // Test excluded.
            nc = nm.CreateIPCollection(settings.Split(','), true);
            Assert.Equal(nc.AsString(), result3);

            conf.EnableIPV6 = false;
            nm.UpdateSettings(conf);

            // Test IP4 included.
            nc = nm.CreateIPCollection(settings.Split(','), false);
            Assert.Equal(nc.AsString(), result2);

            // Test IP4 excluded.
            nc = nm.CreateIPCollection(settings.Split(','), true);
            Assert.Equal(nc.AsString(), result4);

            conf.EnableIPV6 = true;
            nm.UpdateSettings(conf);

            // Test network addresses of collection.
            nc = nm.CreateIPCollection(settings.Split(','), false);
            nc = nc.AsNetworks();
            Assert.Equal(nc.AsString(), result5);
        }

        /// <summary>
        /// Union two collections.
        /// </summary>
        /// <param name="settings">Source.</param>
        /// <param name="compare">Destination.</param>
        /// <param name="result">Result.</param>
        [Theory]
        [InlineData("127.0.0.1", "fd23:184f:2029:0:3139:7386:67d7:d517/64,fd23:184f:2029:0:c0f0:8a8a:7605:fffa/128,fe80::3139:7386:67d7:d517%16/64,192.168.1.208/24,::1/128,127.0.0.1/8", "[127.0.0.1/32]")]
        [InlineData("127.0.0.1", "127.0.0.1/8", "[127.0.0.1/32]")]
        public void UnionCheck(string settings, string compare, string result)
        {
            if (settings == null)
            {
                throw new ArgumentNullException(nameof(settings));
            }

            if (compare == null)
            {
                throw new ArgumentNullException(nameof(compare));
            }

            if (result == null)
            {
                throw new ArgumentNullException(nameof(result));
            }

            var conf = new NetworkConfiguration()
            {
                EnableIPV6 = true,
                EnableIPV4 = true,
            };

            using var nm = new NetworkManager(GetMockConfig(conf), new NullLogger<NetworkManager>());

            Collection<IPObject> nc1 = nm.CreateIPCollection(settings.Split(','), false);
            Collection<IPObject> nc2 = nm.CreateIPCollection(compare.Split(','), false);

            Assert.Equal(nc1.ThatAreContainedInNetworks(nc2).AsString(), result);
        }

        [Theory]
        [InlineData("192.168.5.85/24", "192.168.5.1")]
        [InlineData("192.168.5.85/24", "192.168.5.254")]
        [InlineData("10.128.240.50/30", "10.128.240.48")]
        [InlineData("10.128.240.50/30", "10.128.240.49")]
        [InlineData("10.128.240.50/30", "10.128.240.50")]
        [InlineData("10.128.240.50/30", "10.128.240.51")]
        [InlineData("127.0.0.1/8", "127.0.0.1")]
        public void IpV4SubnetMaskMatchesValidIpAddress(string netMask, string ipAddress)
        {
            var ipAddressObj = IPNetAddress.Parse(netMask);
            Assert.True(ipAddressObj.Contains(IPAddress.Parse(ipAddress)));
        }

        [Theory]
        [InlineData("192.168.5.85/24", "192.168.4.254")]
        [InlineData("192.168.5.85/24", "191.168.5.254")]
        [InlineData("10.128.240.50/30", "10.128.240.47")]
        [InlineData("10.128.240.50/30", "10.128.240.52")]
        [InlineData("10.128.240.50/30", "10.128.239.50")]
        [InlineData("10.128.240.50/30", "10.127.240.51")]
        public void IpV4SubnetMaskDoesNotMatchInvalidIpAddress(string netMask, string ipAddress)
        {
            var ipAddressObj = IPNetAddress.Parse(netMask);
            Assert.False(ipAddressObj.Contains(IPAddress.Parse(ipAddress)));
        }

        [Theory]
        [InlineData("2001:db8:abcd:0012::0/64", "2001:0DB8:ABCD:0012:0000:0000:0000:0000")]
        [InlineData("2001:db8:abcd:0012::0/64", "2001:0DB8:ABCD:0012:FFFF:FFFF:FFFF:FFFF")]
        [InlineData("2001:db8:abcd:0012::0/64", "2001:0DB8:ABCD:0012:0001:0000:0000:0000")]
        [InlineData("2001:db8:abcd:0012::0/64", "2001:0DB8:ABCD:0012:FFFF:FFFF:FFFF:FFF0")]
        [InlineData("2001:db8:abcd:0012::0/128", "2001:0DB8:ABCD:0012:0000:0000:0000:0000")]
        public void IpV6SubnetMaskMatchesValidIpAddress(string netMask, string ipAddress)
        {
            var ipAddressObj = IPNetAddress.Parse(netMask);
            Assert.True(ipAddressObj.Contains(IPAddress.Parse(ipAddress)));
        }

        [Theory]
        [InlineData("2001:db8:abcd:0012::0/64", "2001:0DB8:ABCD:0011:FFFF:FFFF:FFFF:FFFF")]
        [InlineData("2001:db8:abcd:0012::0/64", "2001:0DB8:ABCD:0013:0000:0000:0000:0000")]
        [InlineData("2001:db8:abcd:0012::0/64", "2001:0DB8:ABCD:0013:0001:0000:0000:0000")]
        [InlineData("2001:db8:abcd:0012::0/64", "2001:0DB8:ABCD:0011:FFFF:FFFF:FFFF:FFF0")]
        [InlineData("2001:db8:abcd:0012::0/128", "2001:0DB8:ABCD:0012:0000:0000:0000:0001")]
        public void IpV6SubnetMaskDoesNotMatchInvalidIpAddress(string netMask, string ipAddress)
        {
            var ipAddressObj = IPNetAddress.Parse(netMask);
            Assert.False(ipAddressObj.Contains(IPAddress.Parse(ipAddress)));
        }

        [Theory]
        [InlineData("10.0.0.0/255.0.0.0", "10.10.10.1/32")]
        [InlineData("10.0.0.0/8", "10.10.10.1/32")]
        [InlineData("10.0.0.0/255.0.0.0", "10.10.10.1")]

        [InlineData("10.10.0.0/255.255.0.0", "10.10.10.1/32")]
        [InlineData("10.10.0.0/16", "10.10.10.1/32")]
        [InlineData("10.10.0.0/255.255.0.0", "10.10.10.1")]

        [InlineData("10.10.10.0/255.255.255.0", "10.10.10.1/32")]
        [InlineData("10.10.10.0/24", "10.10.10.1/32")]
        [InlineData("10.10.10.0/255.255.255.0", "10.10.10.1")]

        public void TestSubnetContains(string network, string ip)
        {
            Assert.True(IPNetAddress.TryParse(network, out var networkObj));
            Assert.True(IPNetAddress.TryParse(ip, out var ipObj));
            Assert.True(networkObj.Contains(ipObj));
        }

        [Theory]
        [InlineData("192.168.1.2/24,10.10.10.1/24,172.168.1.2/24", "172.168.1.2/24", "172.168.1.2/24")]
        [InlineData("192.168.1.2/24,10.10.10.1/24,172.168.1.2/24", "172.168.1.2/24, 10.10.10.1", "172.168.1.2/24,10.10.10.1/24")]
        [InlineData("192.168.1.2/24,10.10.10.1/24,172.168.1.2/24", "192.168.1.2/255.255.255.0, 10.10.10.1", "192.168.1.2/24,10.10.10.1/24")]
        [InlineData("192.168.1.2/24,10.10.10.1/24,172.168.1.2/24", "192.168.1.2/24, 100.10.10.1", "192.168.1.2/24")]
        [InlineData("192.168.1.2/24,10.10.10.1/24,172.168.1.2/24", "194.168.1.2/24, 100.10.10.1", "")]

        public void TestCollectionEquality(string source, string dest, string result)
        {
            if (source == null)
            {
                throw new ArgumentNullException(nameof(source));
            }

            if (dest == null)
            {
                throw new ArgumentNullException(nameof(dest));
            }

            if (result == null)
            {
                throw new ArgumentNullException(nameof(result));
            }

            var conf = new NetworkConfiguration()
            {
                EnableIPV6 = true,
                EnableIPV4 = true
            };

            using var nm = new NetworkManager(GetMockConfig(conf), new NullLogger<NetworkManager>());

            // Test included, IP6.
            Collection<IPObject> ncSource = nm.CreateIPCollection(source.Split(','));
            Collection<IPObject> ncDest = nm.CreateIPCollection(dest.Split(','));
            Collection<IPObject> ncResult = ncSource.ThatAreContainedInNetworks(ncDest);
            Collection<IPObject> resultCollection = nm.CreateIPCollection(result.Split(','));
            Assert.True(ncResult.Compare(resultCollection));
        }

        [Theory]
        [InlineData("10.1.1.1/32", "10.1.1.1")]
        [InlineData("192.168.1.254/32", "192.168.1.254/255.255.255.255")]

        public void TestEquals(string source, string dest)
        {
            Assert.True(IPNetAddress.Parse(source).Equals(IPNetAddress.Parse(dest)));
            Assert.True(IPNetAddress.Parse(dest).Equals(IPNetAddress.Parse(source)));
        }

        [Theory]

        // Testing bind interfaces.
        // On my system eth16 is internal, eth11 external (Windows defines the indexes).
        //
        // This test is to replicate how DNLA requests work throughout the system.

        // User on internal network, we're bound internal and external - so result is internal.
        [InlineData("192.168.1.1", "eth16,eth11", false, "eth16")]
        // User on external network, we're bound internal and external - so result is external.
        [InlineData("8.8.8.8", "eth16,eth11", false, "eth11")]
        // User on internal network, we're bound internal only - so result is internal.
        [InlineData("10.10.10.10", "eth16", false, "eth16")]
        // User on internal network, no binding specified - so result is the 1st internal.
        [InlineData("192.168.1.1", "", false, "eth16")]
        // User on external network, internal binding only - so result is the 1st internal.
        [InlineData("jellyfin.org", "eth16", false, "eth16")]
        // User on external network, no binding - so result is the 1st external.
        [InlineData("jellyfin.org", "", false, "eth11")]
        // User assumed to be internal, no binding - so result is the 1st internal.
        [InlineData("", "", false, "eth16")]
        public void TestBindInterfaces(string source, string bindAddresses, bool ipv6enabled, string result)
        {
            if (source == null)
            {
                throw new ArgumentNullException(nameof(source));
            }

            if (bindAddresses == null)
            {
                throw new ArgumentNullException(nameof(bindAddresses));
            }

            if (result == null)
            {
                throw new ArgumentNullException(nameof(result));
            }

            var conf = new NetworkConfiguration()
            {
                LocalNetworkAddresses = bindAddresses.Split(','),
                EnableIPV6 = ipv6enabled,
                EnableIPV4 = true
            };

            NetworkManager.MockNetworkSettings = "192.168.1.208/24,-16,eth16|200.200.200.200/24,11,eth11";
            using var nm = new NetworkManager(GetMockConfig(conf), new NullLogger<NetworkManager>());
            NetworkManager.MockNetworkSettings = string.Empty;

            _ = nm.TryParseInterface(result, out Collection<IPObject>? resultObj);

            if (resultObj != null)
            {
                result = ((IPNetAddress)resultObj[0]).ToString(true);
                var intf = nm.GetBindInterface(source, out int? _);

                Assert.Equal(intf, result);
            }
        }

        [Theory]

        // Testing bind interfaces. These are set for my system so won't work elsewhere.
        // On my system eth16 is internal, eth11 external (Windows defines the indexes).
        //
        // This test is to replicate how subnet bound ServerPublisherUri work throughout the system.

        // User on internal network, we're bound internal and external - so result is internal override.
        [InlineData("192.168.1.1", "192.168.1.0/24", "eth16,eth11", false, "192.168.1.0/24=internal.jellyfin", "internal.jellyfin")]

        // User on external network, we're bound internal and external - so result is override.
        [InlineData("8.8.8.8", "192.168.1.0/24", "eth16,eth11", false, "0.0.0.0=http://helloworld.com", "http://helloworld.com")]

        // User on internal network, we're bound internal only, but the address isn't in the LAN - so return the override.
        [InlineData("10.10.10.10", "192.168.1.0/24", "eth16", false, "0.0.0.0=http://internalButNotDefinedAsLan.com", "http://internalButNotDefinedAsLan.com")]

        // User on internal network, no binding specified - so result is the 1st internal.
        [InlineData("192.168.1.1", "192.168.1.0/24", "", false, "0.0.0.0=http://helloworld.com", "eth16")]

        // User on external network, internal binding only - so assumption is a proxy forward, return external override.
        [InlineData("jellyfin.org", "192.168.1.0/24", "eth16", false, "0.0.0.0=http://helloworld.com", "http://helloworld.com")]

        // User on external network, no binding - so result is the 1st external which is overriden.
        [InlineData("jellyfin.org", "192.168.1.0/24", "", false, "0.0.0.0 = http://helloworld.com", "http://helloworld.com")]

        // User assumed to be internal, no binding - so result is the 1st internal.
        [InlineData("", "192.168.1.0/24", "", false, "0.0.0.0=http://helloworld.com", "eth16")]

        // User is internal, no binding - so result is the 1st internal, which is then overridden.
        [InlineData("192.168.1.1", "192.168.1.0/24", "", false, "eth16=http://helloworld.com", "http://helloworld.com")]
        public void TestBindInterfaceOverrides(string source, string lan, string bindAddresses, bool ipv6enabled, string publishedServers, string result)
        {
            if (lan == null)
            {
                throw new ArgumentNullException(nameof(lan));
            }

            if (bindAddresses == null)
            {
                throw new ArgumentNullException(nameof(bindAddresses));
            }

            var conf = new NetworkConfiguration()
            {
                LocalNetworkSubnets = lan.Split(','),
                LocalNetworkAddresses = bindAddresses.Split(','),
                EnableIPV6 = ipv6enabled,
                EnableIPV4 = true,
                PublishedServerUriBySubnet = new string[] { publishedServers }
            };

            NetworkManager.MockNetworkSettings = "192.168.1.208/24,-16,eth16|200.200.200.200/24,11,eth11";
            using var nm = new NetworkManager(GetMockConfig(conf), new NullLogger<NetworkManager>());
            NetworkManager.MockNetworkSettings = string.Empty;

            if (nm.TryParseInterface(result, out Collection<IPObject>? resultObj) && resultObj != null)
            {
                // Parse out IPAddresses so we can do a string comparison. (Ignore subnet masks).
                result = ((IPNetAddress)resultObj[0]).ToString(true);
            }

            var intf = nm.GetBindInterface(source, out int? _);

            Assert.Equal(intf, result);
        }

        [Theory]
        [InlineData("185.10.10.10,200.200.200.200", "79.2.3.4", true)]
        [InlineData("185.10.10.10", "185.10.10.10", false)]
        [InlineData("", "100.100.100.100", false)]

        public void HasRemoteAccess_GivenWhitelist_AllowsOnlyIpsInWhitelist(string addresses, string remoteIp, bool denied)
        {
            // Comma separated list of IP addresses or IP/netmask entries for networks that will be allowed to connect remotely.
            // If left blank, all remote addresses will be allowed.
            var conf = new NetworkConfiguration()
            {
                EnableIPV4 = true,
                RemoteIPFilter = addresses.Split(','),
                IsRemoteIPFilterBlacklist = false
            };
            using var nm = new NetworkManager(GetMockConfig(conf), new NullLogger<NetworkManager>());

            Assert.NotEqual(nm.HasRemoteAccess(IPAddress.Parse(remoteIp)), denied);
        }

        [Theory]
        [InlineData("185.10.10.10", "79.2.3.4", false)]
        [InlineData("185.10.10.10", "185.10.10.10", true)]
        [InlineData("", "100.100.100.100", false)]
        public void HasRemoteAccess_GivenBlacklist_BlacklistTheIps(string addresses, string remoteIp, bool denied)
        {
            // Comma separated list of IP addresses or IP/netmask entries for networks that will be allowed to connect remotely.
            // If left blank, all remote addresses will be allowed.
            var conf = new NetworkConfiguration()
            {
                EnableIPV4 = true,
                RemoteIPFilter = addresses.Split(','),
                IsRemoteIPFilterBlacklist = true
            };

            using var nm = new NetworkManager(GetMockConfig(conf), new NullLogger<NetworkManager>());

            Assert.NotEqual(nm.HasRemoteAccess(IPAddress.Parse(remoteIp)), denied);
        }
    }
}<|MERGE_RESOLUTION|>--- conflicted
+++ resolved
@@ -37,13 +37,9 @@
         // All interfaces excluded. (including loopbacks)
         [InlineData("192.168.1.208/24,-16,vEthernet1|192.168.2.208/24,-16,vEthernet212|200.200.200.200/24,11,eth11", "192.168.1.0/24", "[127.0.0.1/8,::1/128]")]
         // vEthernet1 and vEthernet212 should be excluded.
-<<<<<<< HEAD
         [InlineData("192.168.1.200/24,-20,vEthernet1|192.168.2.208/24,-16,vEthernet212|200.200.200.200/24,11,eth11", "192.168.1.0/24;200.200.200.200/24", "[200.200.200.200/24,127.0.0.1/8,::1/128]")]
-=======
-        [InlineData("192.168.1.200/24,-20,vEthernet1|192.168.2.208/24,-16,vEthernet212|200.200.200.200/24,11,eth11", "192.168.1.0/24;200.200.200.200/24", "[200.200.200.200/24]")]
         // Overlapping interface,
         [InlineData("192.168.1.110/24,-20,br0|192.168.1.10/24,-16,br0|200.200.200.200/24,11,eth11", "192.168.1.0/24", "[192.168.1.110/24,192.168.1.10/24]")]
->>>>>>> 770c123d
         public void IgnoreVirtualInterfaces(string interfaces, string lan, string value)
         {
             var conf = new NetworkConfiguration()
