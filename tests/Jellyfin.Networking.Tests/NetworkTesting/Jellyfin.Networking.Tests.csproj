<Project Sdk="Microsoft.NET.Sdk">

  <!-- ProjectGuid is only included as a requirement for SonarQube analysis -->
  <PropertyGroup>
    <ProjectGuid>{42816EA8-4511-4CBF-A9C7-7791D5DDDAE6}</ProjectGuid>
  </PropertyGroup>

  <PropertyGroup>
    <TargetFramework>net5.0</TargetFramework>
    <IsPackable>false</IsPackable>
    <Nullable>enable</Nullable>
    <TreatWarningsAsErrors>true</TreatWarningsAsErrors>
  </PropertyGroup>

  <ItemGroup>
    <PackageReference Include="Microsoft.NET.Test.Sdk" Version="16.8.3" />
    <PackageReference Include="xunit" Version="2.4.1" />
    <PackageReference Include="xunit.runner.visualstudio" Version="2.4.3">
      <PrivateAssets>all</PrivateAssets>
      <IncludeAssets>runtime; build; native; contentfiles; analyzers; buildtransitive</IncludeAssets>
    </PackageReference>
    <PackageReference Include="coverlet.collector" Version="1.3.0" />
<<<<<<< HEAD
    <PackageReference Include="Moq" Version="4.15.1" />
=======
    <PackageReference Include="Moq" Version="4.15.2" />
>>>>>>> 21d2e9ff
  </ItemGroup>

  <!-- Code Analyzers-->
  <ItemGroup Condition=" '$(Configuration)' == 'Debug' ">
    <PackageReference Include="Microsoft.CodeAnalysis.FxCopAnalyzers" Version="2.9.8" PrivateAssets="All" />
    <PackageReference Include="SerilogAnalyzer" Version="0.15.0" PrivateAssets="All" />
    <PackageReference Include="SmartAnalyzers.MultithreadingAnalyzer" Version="1.1.31" PrivateAssets="All" />
  </ItemGroup>
  <ItemGroup>
    <ProjectReference Include="..\..\..\Emby.Server.Implementations\Emby.Server.Implementations.csproj" />
    <ProjectReference Include="..\..\..\MediaBrowser.Common\MediaBrowser.Common.csproj" />
  </ItemGroup>
  <PropertyGroup Condition=" '$(Configuration)' == 'Debug' ">
    <CodeAnalysisRuleSet>../../jellyfin-tests.ruleset</CodeAnalysisRuleSet>
  </PropertyGroup>
  <PropertyGroup Condition="'$(Configuration)|$(Platform)'=='Debug|AnyCPU'">
    <DefineConstants>DEBUG</DefineConstants>
  </PropertyGroup>
</Project><|MERGE_RESOLUTION|>--- conflicted
+++ resolved
@@ -20,11 +20,7 @@
       <IncludeAssets>runtime; build; native; contentfiles; analyzers; buildtransitive</IncludeAssets>
     </PackageReference>
     <PackageReference Include="coverlet.collector" Version="1.3.0" />
-<<<<<<< HEAD
-    <PackageReference Include="Moq" Version="4.15.1" />
-=======
     <PackageReference Include="Moq" Version="4.15.2" />
->>>>>>> 21d2e9ff
   </ItemGroup>
 
   <!-- Code Analyzers-->
